[tool.poetry]
name = "langchain-community"
version = "0.0.19"
description = "Community contributed LangChain integrations."
authors = []
license = "MIT"
readme = "README.md"
repository = "https://github.com/langchain-ai/langchain"

[tool.poetry.dependencies]
python = ">=3.8.1,<4.0"
<<<<<<< HEAD
langchain-core = {path = "../core", develop = true}
=======
langchain-core = ">=0.1.21,<0.2"
>>>>>>> 65e97c9b
SQLAlchemy = ">=1.4,<3"
requests = "^2"
PyYAML = ">=5.3"
numpy = "^1"
aiohttp = "^3.8.3"
tenacity = "^8.1.0"
dataclasses-json = ">= 0.5.7, < 0.7"
langsmith = ">=0.0.83,<0.1"
tqdm = {version = ">=4.48.0", optional = true}
openapi-pydantic = {version = "^0.3.2", optional = true}
faiss-cpu = {version = "^1", optional = true}
beautifulsoup4 = {version = "^4", optional = true}
jinja2 = {version = "^3", optional = true}
cohere = {version = "^4", optional = true}
openai = {version = "<2", optional = true}
arxiv = {version = "^1.4", optional = true}
pypdf = {version = "^3.4.0", optional = true}
aleph-alpha-client = {version="^2.15.0", optional = true}
gradientai = {version="^1.4.0", optional = true}
pgvector = {version = "^0.1.6", optional = true}
atlassian-python-api = {version = "^3.36.0", optional=true}
html2text = {version="^2020.1.16", optional=true}
numexpr = {version="^2.8.6", optional=true}
jq = {version = "^1.4.1", optional = true}
pdfminer-six = {version = "^20221105", optional = true}
lxml = {version = "^4.9.2", optional = true}
pymupdf = {version = "^1.22.3", optional = true}
rapidocr-onnxruntime = {version = "^1.3.2", optional = true, python = ">=3.8.1,<3.12"}
pypdfium2 = {version = "^4.10.0", optional = true}
gql = {version = "^3.4.1", optional = true}
pandas = {version = "^2.0.1", optional = true}
telethon = {version = "^1.28.5", optional = true}
chardet = {version="^5.1.0", optional=true}
requests-toolbelt = {version = "^1.0.0", optional = true}
scikit-learn = {version = "^1.2.2", optional = true}
py-trello = {version = "^0.19.0", optional = true}
bibtexparser = {version = "^1.4.0", optional = true}
pyspark = {version = "^3.4.0", optional = true}
mwparserfromhell = {version = "^0.6.4", optional = true}
mwxml = {version = "^0.3.3", optional = true}
esprima = {version = "^4.0.1", optional = true}
streamlit = {version = "^1.18.0", optional = true, python = ">=3.8.1,<3.9.7 || >3.9.7,<4.0"}
psychicapi = {version = "^0.8.0", optional = true}
cassio = {version = "^0.1.0", optional = true}
sympy = {version = "^1.12", optional = true}
rapidfuzz = {version = "^3.1.1", optional = true}
jsonschema = {version = ">1", optional = true}
rank-bm25 = {version = "^0.2.2", optional = true}
geopandas = {version = "^0.13.1", optional = true}
gitpython = {version = "^3.1.32", optional = true}
feedparser = {version = "^6.0.10", optional = true}
newspaper3k = {version = "^0.2.8", optional = true}
xata = {version = "^1.0.0a7", optional = true}
xmltodict = {version = "^0.13.0", optional = true}
markdownify = {version = "^0.11.6", optional = true}
assemblyai = {version = "^0.17.0", optional = true}
sqlite-vss = {version = "^0.1.2", optional = true}
motor = {version = "^3.3.1", optional = true}
timescale-vector = {version = "^0.0.1", optional = true}
typer = {version= "^0.9.0", optional = true}
anthropic = {version = "^0.3.11", optional = true}
aiosqlite = {version = "^0.19.0", optional = true}
rspace_client = {version = "^2.5.0", optional = true}
upstash-redis = {version = "^0.15.0", optional = true}
google-cloud-documentai = {version = "^2.20.1", optional = true}
fireworks-ai = {version = "^0.9.0", optional = true}
javelin-sdk = {version = "^0.1.8", optional = true}
hologres-vector = {version = "^0.0.6", optional = true}
praw = {version = "^7.7.1", optional = true}
msal = {version = "^1.25.0", optional = true}
databricks-vectorsearch = {version = "^0.21", optional = true}
dgml-utils = {version = "^0.3.0", optional = true}
datasets = {version = "^2.15.0", optional = true}
azure-ai-documentintelligence = {version = "^1.0.0b1", optional = true}
oracle-ads = {version = "^2.9.1", optional = true}
zhipuai = {version = "^1.0.7", optional = true}
httpx = {version = "^0.24.1", optional = true}
elasticsearch = {version = "^8.12.0", optional = true}
hdbcli = {version = "^2.19.21", optional = true}
oci = {version = "^2.119.1", optional = true}
rdflib = {version = "7.0.0", optional = true}
nvidia-riva-client = {version = "^2.14.0", optional = true}

[tool.poetry.group.test]
optional = true

[tool.poetry.group.test.dependencies]
# The only dependencies that should be added are
# dependencies used for running tests (e.g., pytest, freezegun, response).
# Any dependencies that do not meet that criteria will be removed.
pytest = "^7.3.0"
pytest-cov = "^4.1.0"
pytest-dotenv = "^0.5.2"
duckdb-engine = "^0.9.2"
pytest-watcher = "^0.2.6"
freezegun = "^1.2.2"
responses = "^0.22.0"
pytest-asyncio = "^0.20.3"
lark = "^1.1.5"
pandas = "^2.0.0"
pytest-mock  = "^3.10.0"
pytest-socket = "^0.6.0"
syrupy = "^4.0.2"
requests-mock = "^1.11.0"
langchain-core = {path = "../core", develop = true}

[tool.poetry.group.codespell]
optional = true

[tool.poetry.group.codespell.dependencies]
codespell = "^2.2.0"

[tool.poetry.group.test_integration]
optional = true

[tool.poetry.group.test_integration.dependencies]
# Do not add dependencies in the test_integration group
# Instead:
# 1. Add an optional dependency to the main group
#       poetry add --optional [package name]
# 2. Add the package name to the extended_testing extra (find it below)
# 3. Relock the poetry file
#       poetry lock --no-update
# 4. Favor unit tests not integration tests.
#    Use the @pytest.mark.requires(pkg_name) decorator in unit_tests.
#    Your tests should not rely on network access, as it prevents other
#    developers from being able to easily run them.
#    Instead write unit tests that use the `responses` library or mock.patch with
#    fixtures. Keep the fixtures minimal.
# See Contributing Guide for more instructions on working with optional dependencies.
# https://python.langchain.com/docs/contributing/code#working-with-optional-dependencies
pytest-vcr = "^1.0.2"
wrapt = "^1.15.0"
openai = "^1"
python-dotenv = "^1.0.0"
cassio = "^0.1.0"
tiktoken = ">=0.3.2,<0.6.0"
anthropic = "^0.3.11"
langchain-core = { path = "../core", develop = true }
fireworks-ai = "^0.9.0"

[tool.poetry.group.lint]
optional = true

[tool.poetry.group.lint.dependencies]
ruff = "^0.1.5"

[tool.poetry.group.typing.dependencies]
mypy = "^0.991"
types-pyyaml = "^6.0.12.2"
types-requests = "^2.28.11.5"
types-toml = "^0.10.8.1"
types-pytz = "^2023.3.0.0"
types-chardet = "^5.0.4.6"
types-redis = "^4.3.21.6"
mypy-protobuf = "^3.0.0"
langchain-core = {path = "../core", develop = true}

[tool.poetry.group.dev]
optional = true

[tool.poetry.group.dev.dependencies]
jupyter = "^1.0.0"
setuptools = "^67.6.1"
langchain-core = {path = "../core", develop = true}

[tool.poetry.extras]

cli = ["typer"]

# An extra used to be able to add extended testing.
# Please use new-line on formatting to make it easier to add new packages without
# merge-conflicts
extended_testing = [
 "aleph-alpha-client",
 "aiosqlite",
 "assemblyai",
 "beautifulsoup4",
 "bibtexparser",
 "cassio",
 "chardet",
 "datasets",
 "google-cloud-documentai",
 "esprima",
 "jq",
 "pdfminer-six",
 "pgvector",
 "pypdf",
 "pymupdf",
 "pypdfium2",
 "tqdm",
 "lxml",
 "atlassian-python-api",
 "mwparserfromhell",
 "mwxml",
 "msal",
 "pandas",
 "telethon",
 "psychicapi",
 "gql",
 "gradientai",
 "requests-toolbelt",
 "html2text",
 "numexpr",
 "py-trello",
 "scikit-learn",
 "streamlit",
 "pyspark",
 "openai",
 "sympy",
 "rapidfuzz",
 "jsonschema",
 "rank-bm25",
 "geopandas",
 "jinja2",
 "gitpython",
 "newspaper3k",
 "nvidia-riva-client",
 "feedparser",
 "xata",
 "xmltodict",
 "faiss-cpu",
 "openapi-pydantic",
 "markdownify",
 "arxiv",
 "sqlite-vss",
 "rapidocr-onnxruntime",
 "motor",
 "timescale-vector",
 "anthropic",
 "upstash-redis",
 "rspace_client",
 "fireworks-ai",
 "javelin-sdk",
 "hologres-vector",
 "praw",
 "databricks-vectorsearch",
 "dgml-utils",
 "cohere",
 "azure-ai-documentintelligence",
 "oracle-ads",
 "zhipuai",
 "httpx",
 "elasticsearch",
 "hdbcli",
 "oci",
 "rdflib"
]

[tool.ruff]
select = [
  "E",  # pycodestyle
  "F",  # pyflakes
  "I",  # isort
]
exclude = [
  "tests/examples/non-utf8-encoding.py",
  "tests/integration_tests/examples/non-utf8-encoding.py",
]

[tool.mypy]
ignore_missing_imports = "True"
disallow_untyped_defs = "True"
exclude = ["notebooks", "examples", "example_data"]

[tool.coverage.run]
omit = [
    "tests/*",
]

[build-system]
requires = ["poetry-core>=1.0.0"]
build-backend = "poetry.core.masonry.api"

[tool.pytest.ini_options]
# --strict-markers will raise errors on unknown marks.
# https://docs.pytest.org/en/7.1.x/how-to/mark.html#raising-errors-on-unknown-marks
#
# https://docs.pytest.org/en/7.1.x/reference/reference.html
# --strict-config       any warnings encountered while parsing the `pytest`
#                       section of the configuration file raise errors.
#
# https://github.com/tophat/syrupy
# --snapshot-warn-unused    Prints a warning on unused snapshots rather than fail the test suite.
addopts = "--strict-markers --strict-config --durations=5 --snapshot-warn-unused -vv"
# Registering custom markers.
# https://docs.pytest.org/en/7.1.x/example/markers.html#registering-markers
markers = [
  "requires: mark tests as requiring a specific library",
  "scheduled: mark tests to run in scheduled testing",
  "compile: mark placeholder test used to compile integration tests without running them"
]
asyncio_mode = "auto"

[tool.codespell]
skip = '.git,*.pdf,*.svg,*.pdf,*.yaml,*.ipynb,poetry.lock,*.min.js,*.css,package-lock.json,example_data,_dist,examples,*.trig'
# Ignore latin etc
ignore-regex = '.*(Stati Uniti|Tense=Pres).*'
# whats is a typo but used frequently in queries so kept as is
# aapply - async apply
# unsecure - typo but part of API, decided to not bother for now
ignore-words-list = 'momento,collison,ned,foor,reworkd,parth,whats,aapply,mysogyny,unsecure,damon,crate,aadd,symbl,precesses,accademia,nin'<|MERGE_RESOLUTION|>--- conflicted
+++ resolved
@@ -9,11 +9,7 @@
 
 [tool.poetry.dependencies]
 python = ">=3.8.1,<4.0"
-<<<<<<< HEAD
 langchain-core = {path = "../core", develop = true}
-=======
-langchain-core = ">=0.1.21,<0.2"
->>>>>>> 65e97c9b
 SQLAlchemy = ">=1.4,<3"
 requests = "^2"
 PyYAML = ">=5.3"
