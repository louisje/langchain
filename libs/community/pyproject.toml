[tool.poetry]
name = "langchain-community"
version = "0.2.0rc1"
description = "Community contributed LangChain integrations."
authors = []
license = "MIT"
readme = "README.md"
repository = "https://github.com/langchain-ai/langchain"

[tool.poetry.dependencies]
python = ">=3.8.1,<4.0"
<<<<<<< HEAD
langchain-core = {path = "../core", develop = true}
SQLAlchemy = ">=1.4,<3"
=======
langchain-core = "^0.1.52"
langchain = "^0.2.0rc2"
SQLAlchemy = ">=1.4,<2.0.29"
>>>>>>> 70a79f45
requests = "^2"
PyYAML = ">=5.3"
numpy = "^1"
aiohttp = "^3.8.3"
tenacity = "^8.1.0"
dataclasses-json = ">= 0.5.7, < 0.7"
langsmith = "^0.1.0"
tqdm = {version = ">=4.48.0", optional = true}
openapi-pydantic = {version = "^0.3.2", optional = true}
faiss-cpu = {version = "^1", optional = true}
beautifulsoup4 = {version = "^4", optional = true}
jinja2 = {version = "^3", optional = true}
cohere = {version = "^4", optional = true}
openai = {version = "<2", optional = true}
arxiv = {version = "^1.4", optional = true}
pypdf = {version = "^3.4.0", optional = true}
aleph-alpha-client = {version="^2.15.0", optional = true}
gradientai = {version="^1.4.0", optional = true}
pgvector = {version = "^0.1.6", optional = true}
atlassian-python-api = {version = "^3.36.0", optional=true}
html2text = {version="^2020.1.16", optional=true}
numexpr = {version="^2.8.6", optional=true}
jq = {version = "^1.4.1", optional = true}
pdfminer-six = {version = "^20221105", optional = true}
lxml = {version = ">=4.9.3,<6.0", optional = true}
pymupdf = {version = "^1.22.3", optional = true}
rapidocr-onnxruntime = {version = "^1.3.2", optional = true, python = ">=3.8.1,<3.12"}
pypdfium2 = {version = "^4.10.0", optional = true}
gql = {version = "^3.4.1", optional = true}
pandas = {version = "^2.0.1", optional = true}
telethon = {version = "^1.28.5", optional = true}
chardet = {version="^5.1.0", optional=true}
requests-toolbelt = {version = "^1.0.0", optional = true}
scikit-learn = {version = "^1.2.2", optional = true}
py-trello = {version = "^0.19.0", optional = true}
bibtexparser = {version = "^1.4.0", optional = true}
pyspark = {version = "^3.4.0", optional = true}
mwparserfromhell = {version = "^0.6.4", optional = true}
mwxml = {version = "^0.3.3", optional = true}
esprima = {version = "^4.0.1", optional = true}
streamlit = {version = "^1.18.0", optional = true, python = ">=3.8.1,<3.9.7 || >3.9.7,<4.0"}
psychicapi = {version = "^0.8.0", optional = true}
cassio = {version = "^0.1.6", optional = true}
sympy = {version = "^1.12", optional = true}
rapidfuzz = {version = "^3.1.1", optional = true}
jsonschema = {version = ">1", optional = true}
rank-bm25 = {version = "^0.2.2", optional = true}
geopandas = {version = "^0.13.1", optional = true}
gitpython = {version = "^3.1.32", optional = true}
feedparser = {version = "^6.0.10", optional = true}
newspaper3k = {version = "^0.2.8", optional = true}
xata = {version = "^1.0.0a7", optional = true}
xmltodict = {version = "^0.13.0", optional = true}
markdownify = {version = "^0.11.6", optional = true}
assemblyai = {version = "^0.17.0", optional = true}
sqlite-vss = {version = "^0.1.2", optional = true}
motor = {version = "^3.3.1", optional = true}
timescale-vector = {version = "^0.0.1", optional = true}
typer = {version= "^0.9.0", optional = true}
anthropic = {version = "^0.3.11", optional = true}
aiosqlite = {version = "^0.19.0", optional = true}
rspace_client = {version = "^2.5.0", optional = true}
upstash-redis = {version = "^0.15.0", optional = true}
google-cloud-documentai = {version = "^2.20.1", optional = true}
fireworks-ai = {version = "^0.9.0", optional = true}
javelin-sdk = {version = "^0.1.8", optional = true}
hologres-vector = {version = "^0.0.6", optional = true}
praw = {version = "^7.7.1", optional = true}
msal = {version = "^1.25.0", optional = true}
databricks-vectorsearch = {version = "^0.21", optional = true}
cloudpickle = {version = ">=2.0.0", optional = true}
dgml-utils = {version = "^0.3.0", optional = true}
datasets = {version = "^2.15.0", optional = true}
tree-sitter = {version = "^0.20.2", optional = true}
tree-sitter-languages = {version = "^1.8.0", optional = true}
azure-ai-documentintelligence = {version = "^1.0.0b1", optional = true}
oracle-ads = {version = "^2.9.1", optional = true}
httpx = {version = "^0.24.1", optional = true}
elasticsearch = {version = "^8.12.0", optional = true}
hdbcli = {version = "^2.19.21", optional = true}
oci = {version = "^2.119.1", optional = true}
rdflib = {version = "7.0.0", optional = true}
nvidia-riva-client = {version = "^2.14.0", optional = true}
azure-search-documents = {version = "11.4.0", optional = true}
azure-identity = {version = "^1.15.0", optional = true}
tidb-vector = {version = ">=0.0.3,<1.0.0", optional = true}
friendli-client = {version = "^1.2.4", optional = true}
premai = {version = "^0.3.25", optional = true}
vdms = {version = "^0.0.20", optional = true}
httpx-sse = {version = "^0.4.0", optional = true}
pyjwt = {version = "^2.8.0", optional = true}
oracledb = {version = "^2.2.0", optional = true}

[tool.poetry.group.test]
optional = true

[tool.poetry.group.test.dependencies]
# The only dependencies that should be added are
# dependencies used for running tests (e.g., pytest, freezegun, response).
# Any dependencies that do not meet that criteria will be removed.
pytest = "^7.3.0"
pytest-cov = "^4.1.0"
pytest-dotenv = "^0.5.2"
duckdb-engine = "^0.9.2"
pytest-watcher = "^0.2.6"
freezegun = "^1.2.2"
responses = "^0.22.0"
pytest-asyncio = "^0.20.3"
lark = "^1.1.5"
pandas = "^2.0.0"
pytest-mock  = "^3.10.0"
pytest-socket = "^0.6.0"
syrupy = "^4.0.2"
requests-mock = "^1.11.0"
langchain-core = {path = "../core", develop = true}
langchain = {path = "../langchain", develop = true}

[tool.poetry.group.codespell]
optional = true

[tool.poetry.group.codespell.dependencies]
codespell = "^2.2.0"

[tool.poetry.group.test_integration]
optional = true

[tool.poetry.group.test_integration.dependencies]
# Do not add dependencies in the test_integration group
# Instead:
# 1. Add an optional dependency to the main group
#       poetry add --optional [package name]
# 2. Add the package name to the extended_testing extra (find it below)
# 3. Relock the poetry file
#       poetry lock --no-update
# 4. Favor unit tests not integration tests.
#    Use the @pytest.mark.requires(pkg_name) decorator in unit_tests.
#    Your tests should not rely on network access, as it prevents other
#    developers from being able to easily run them.
#    Instead write unit tests that use the `responses` library or mock.patch with
#    fixtures. Keep the fixtures minimal.
# See Contributing Guide for more instructions on working with optional dependencies.
# https://python.langchain.com/docs/contributing/code#working-with-optional-dependencies
pytest-vcr = "^1.0.2"
wrapt = "^1.15.0"
openai = "^1"
python-dotenv = "^1.0.0"
cassio = "^0.1.6"
tiktoken = ">=0.3.2,<0.6.0"
anthropic = "^0.3.11"
langchain-core = { path = "../core", develop = true }
langchain = {path = "../langchain", develop = true}
fireworks-ai = "^0.9.0"
vdms = "^0.0.20"
exllamav2 = "^0.0.18"

[tool.poetry.group.lint]
optional = true

[tool.poetry.group.lint.dependencies]
ruff = "^0.1.5"

[tool.poetry.group.typing.dependencies]
mypy = "^0.991"
types-pyyaml = "^6.0.12.2"
types-requests = "^2.28.11.5"
types-toml = "^0.10.8.1"
types-pytz = "^2023.3.0.0"
types-chardet = "^5.0.4.6"
types-redis = "^4.3.21.6"
mypy-protobuf = "^3.0.0"
langchain-core = {path = "../core", develop = true}
langchain-text-splitters = {path = "../text-splitters", develop = true}
langchain = {path = "../langchain", develop = true}

[tool.poetry.group.dev]
optional = true

[tool.poetry.group.dev.dependencies]
jupyter = "^1.0.0"
setuptools = "^67.6.1"
langchain-core = {path = "../core", develop = true}

[tool.poetry.extras]
cli = ["typer"]

# An extra used to be able to add extended testing.
# Please use new-line on formatting to make it easier to add new packages without
# merge-conflicts
extended_testing = [
 "aleph-alpha-client",
 "aiosqlite",
 "assemblyai",
 "beautifulsoup4",
 "bibtexparser",
 "cassio",
 "chardet",
 "datasets",
 "google-cloud-documentai",
 "esprima",
 "jq",
 "pdfminer-six",
 "pgvector",
 "pypdf",
 "pymupdf",
 "pypdfium2",
 "tqdm",
 "lxml",
 "atlassian-python-api",
 "mwparserfromhell",
 "mwxml",
 "msal",
 "pandas",
 "telethon",
 "psychicapi",
 "gql",
 "gradientai",
 "requests-toolbelt",
 "html2text",
 "numexpr",
 "py-trello",
 "scikit-learn",
 "streamlit",
 "pyspark",
 "openai",
 "sympy",
 "rapidfuzz",
 "jsonschema",
 "rank-bm25",
 "geopandas",
 "jinja2",
 "gitpython",
 "newspaper3k",
 "nvidia-riva-client",
 "feedparser",
 "xata",
 "xmltodict",
 "faiss-cpu",
 "openapi-pydantic",
 "markdownify",
 "arxiv",
 "sqlite-vss",
 "rapidocr-onnxruntime",
 "motor",
 "timescale-vector",
 "anthropic",
 "upstash-redis",
 "rspace_client",
 "fireworks-ai",
 "javelin-sdk",
 "hologres-vector",
 "praw",
 "databricks-vectorsearch",
 "cloudpickle",
 "dgml-utils",
 "cohere",
 "tree-sitter",
 "tree-sitter-languages",
 "azure-ai-documentintelligence",
 "oracle-ads",
 "httpx",
 "elasticsearch",
 "hdbcli",
 "oci",
 "rdflib",
 "azure-search-documents",
 "azure-identity",
 "tidb-vector",
 "cloudpickle",
 "friendli-client",
 "premai",
 "vdms",
 "httpx-sse",
 "pyjwt",
 "oracledb"
]

[tool.ruff]
exclude = [
  "tests/examples/non-utf8-encoding.py",
  "tests/integration_tests/examples/non-utf8-encoding.py",
]

[tool.ruff.lint]
select = [
  "E",  # pycodestyle
  "F",  # pyflakes
  "I",  # isort
  "T201", # print
]

[tool.mypy]
ignore_missing_imports = "True"
disallow_untyped_defs = "True"
exclude = ["notebooks", "examples", "example_data"]

[tool.coverage.run]
omit = [
    "tests/*",
]

[build-system]
requires = ["poetry-core>=1.0.0"]
build-backend = "poetry.core.masonry.api"

[tool.pytest.ini_options]
# --strict-markers will raise errors on unknown marks.
# https://docs.pytest.org/en/7.1.x/how-to/mark.html#raising-errors-on-unknown-marks
#
# https://docs.pytest.org/en/7.1.x/reference/reference.html
# --strict-config       any warnings encountered while parsing the `pytest`
#                       section of the configuration file raise errors.
#
# https://github.com/tophat/syrupy
# --snapshot-warn-unused    Prints a warning on unused snapshots rather than fail the test suite.
addopts = "--strict-markers --strict-config --durations=5 --snapshot-warn-unused -vv"
# Registering custom markers.
# https://docs.pytest.org/en/7.1.x/example/markers.html#registering-markers
markers = [
  "requires: mark tests as requiring a specific library",
  "scheduled: mark tests to run in scheduled testing",
  "compile: mark placeholder test used to compile integration tests without running them"
]
asyncio_mode = "auto"

[tool.codespell]
skip = '.git,*.pdf,*.svg,*.pdf,*.yaml,*.ipynb,poetry.lock,*.min.js,*.css,package-lock.json,example_data,_dist,examples,*.trig'
# Ignore latin etc
ignore-regex = '.*(Stati Uniti|Tense=Pres).*'
# whats is a typo but used frequently in queries so kept as is
# aapply - async apply
# unsecure - typo but part of API, decided to not bother for now
ignore-words-list = 'momento,collison,ned,foor,reworkd,parth,whats,aapply,mysogyny,unsecure,damon,crate,aadd,symbl,precesses,accademia,nin'<|MERGE_RESOLUTION|>--- conflicted
+++ resolved
@@ -8,15 +8,9 @@
 repository = "https://github.com/langchain-ai/langchain"
 
 [tool.poetry.dependencies]
-python = ">=3.8.1,<4.0"
-<<<<<<< HEAD
 langchain-core = {path = "../core", develop = true}
-SQLAlchemy = ">=1.4,<3"
-=======
-langchain-core = "^0.1.52"
-langchain = "^0.2.0rc2"
+langchain = {path = "../langchain", develop = true}
 SQLAlchemy = ">=1.4,<2.0.29"
->>>>>>> 70a79f45
 requests = "^2"
 PyYAML = ">=5.3"
 numpy = "^1"
