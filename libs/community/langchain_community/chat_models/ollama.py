import json
from typing import Any, AsyncIterator, Dict, Iterator, List, Optional, Union, cast
from langchain_core.prompts.prompt import PromptTemplate

from langchain_experimental.llms.ollama_functions import DEFAULT_RESPONSE_FUNCTION, OllamaFunctions

from langchain_core._api import deprecated
from langchain_core.callbacks import (
    AsyncCallbackManagerForLLMRun,
    CallbackManagerForLLMRun,
)
from langchain_core.language_models.chat_models import BaseChatModel
from langchain_core.messages import (
    AIMessage,
    AIMessageChunk,
    BaseMessage,
    ChatMessage,
    HumanMessage,
    SystemMessage,
    FunctionMessage,
)
from langchain_core.outputs import ChatGeneration, ChatGenerationChunk, ChatResult
from langchain_core.prompts.chat import SystemMessagePromptTemplate

from langchain_community.llms.ollama import Ollama, OllamaEndpointNotFoundError, _OllamaCommon


@deprecated("0.0.3", alternative="_chat_stream_response_to_chat_generation_chunk")
def _stream_response_to_chat_generation_chunk(
    stream_response: str,
) -> ChatGenerationChunk:
    """Convert a stream response to a generation chunk."""
    parsed_response = json.loads(stream_response)
    generation_info = parsed_response if parsed_response.get("done") is True else None
    return ChatGenerationChunk(
        message=AIMessageChunk(content=parsed_response.get("response", "")),
        generation_info=generation_info,
    )


def _chat_stream_response_to_chat_generation_chunk(
    stream_response: str,
) -> ChatGenerationChunk:
    """Convert a stream response to a generation chunk."""
    parsed_response = json.loads(stream_response)
    generation_info = parsed_response if parsed_response.get("done") is True else None
    return ChatGenerationChunk(
        message=AIMessageChunk(
            content=parsed_response.get("message", {}).get("content", "")
        ),
        generation_info=generation_info,
    )


class ChatOllama(Ollama, OllamaFunctions):
    """Ollama locally runs large language models.

    To use, follow the instructions at https://ollama.ai/.

    Example:
        .. code-block:: python

            from langchain_community.chat_models import ChatOllama
            ollama = ChatOllama(model="llama2")
    """

    @property
    def _llm_type(self) -> str:
        """Return type of chat model."""
        return "ollama-chat"

    @classmethod
    def is_lc_serializable(cls) -> bool:
        """Return whether this model can be serialized by Langchain."""
        return False

    @deprecated("0.0.3", alternative="_convert_messages_to_ollama_messages")
    def _format_message_as_text(self, message: BaseMessage) -> str:
        if isinstance(message, ChatMessage):
            message_text = f"\n\n{message.role.capitalize()}: {message.content}"
        elif isinstance(message, HumanMessage):
            if isinstance(message.content, List):
                first_content = cast(List[Dict], message.content)[0]
                content_type = first_content.get("type")
                if content_type == "text":
                    message_text = f"[INST] {first_content['text']} [/INST]"
                elif content_type == "image_url":
                    message_text = first_content["image_url"]["url"]
            else:
                message_text = f"[INST] {message.content} [/INST]"
        elif isinstance(message, AIMessage):
            message_text = f"{message.content}"
        elif isinstance(message, SystemMessage):
            message_text = f"<<SYS>> {message.content} <</SYS>>"
        else:
            raise ValueError(f"Got unknown type {message}")
        return message_text

    def _format_messages_as_text(self, messages: List[BaseMessage]) -> str:
        return "\n".join(
            [self._format_message_as_text(message) for message in messages]
        )

    def _convert_messages_to_ollama_messages(
        self, messages: List[BaseMessage]
    ) -> List[Dict[str, Union[str, List[str]]]]:
        ollama_messages: List = []
        for message in messages:
            role = ""
            if isinstance(message, HumanMessage):
                role = "user"
            elif isinstance(message, AIMessage):
                role = "assistant"
            elif isinstance(message, SystemMessage):
                role = "system"
            elif isinstance(message, FunctionMessage):
                role = "user"
            else:
                raise ValueError("Received unsupported message type for Ollama.")

            content = ""
            images = []
            if isinstance(message, FunctionMessage):
                tool_output = {
                    "tool_name": message.name,
                    "tool_output": message.content,
                }
                content = json.dumps(tool_output, indent=4)
                print(content) # Qoo
            elif isinstance(message, AIMessage) and not message.content and "function_call" in message.additional_kwargs:
                function_call = {
                    "name": message.additional_kwargs["function_call"]["name"],
                    "arguments": message.additional_kwargs["function_call"]["arguments"],
                }
                content = json.dumps(function_call, indent=4)
            elif isinstance(message.content, str):
                content = message.content
            else:
                for content_part in cast(List[Dict], message.content):
                    if content_part.get("type") == "text":
                        content += f"\n{content_part['text']}"
                    elif content_part.get("type") == "image_url":
                        if isinstance(content_part.get("image_url"), str):
                            image_url_components = content_part["image_url"].split(",")
                            # Support data:image/jpeg;base64,<image> format
                            # and base64 strings
                            if len(image_url_components) > 1:
                                images.append(image_url_components[1])
                            else:
                                images.append(image_url_components[0])
                        else:
                            raise ValueError(
                                "Only string image_url " "content parts are supported."
                            )
                    else:
                        raise ValueError(
                            "Unsupported message content type. "
                            "Must either have type 'text' or type 'image_url' "
                            "with a string 'image_url' field."
                        )

            ollama_messages.append(
                {
                    "role": role,
                    "content": content,
                    "images": images,
                }
            )
        print(ollama_messages) # DEBUG
        return ollama_messages


    def _create_chat_stream(
        self,
        messages: List[BaseMessage],
        stop: Optional[List[str]] = None,
        **kwargs: Any,
    ) -> Iterator[str]:
        _ollama_messages = self._convert_messages_to_ollama_messages(messages)
        payload = {
<<<<<<< HEAD
            "messages": _ollama_messages,
=======
            "model": self.model,
            "messages": self._convert_messages_to_ollama_messages(messages),
>>>>>>> 14422a42
        }
        yield from self._create_stream(
            payload=payload, stop=stop, api_url=f"{self.base_url}/api/chat", **kwargs
        )

    async def _acreate_chat_stream(
        self,
        messages: List[BaseMessage],
        stop: Optional[List[str]] = None,
        **kwargs: Any,
    ) -> AsyncIterator[str]:
        payload = {
            "model": self.model,
            "messages": self._convert_messages_to_ollama_messages(messages),
        }
        async for stream_resp in self._acreate_stream(
            payload=payload, stop=stop, api_url=f"{self.base_url}/api/chat", **kwargs
        ):
            yield stream_resp

    def _chat_stream_with_aggregation(
        self,
        messages: List[BaseMessage],
        stop: Optional[List[str]] = None,
        run_manager: Optional[CallbackManagerForLLMRun] = None,
        verbose: bool = False,
        **kwargs: Any,
    ) -> ChatGenerationChunk:
        final_chunk: Optional[ChatGenerationChunk] = None
        for stream_resp in self._create_chat_stream(messages, stop, **kwargs):
            if stream_resp:
                chunk = _chat_stream_response_to_chat_generation_chunk(stream_resp)
                if final_chunk is None:
                    final_chunk = chunk
                else:
                    final_chunk += chunk
                if run_manager:
                    run_manager.on_llm_new_token(
                        token=chunk.text,
                        chunk=chunk,
                        verbose=verbose,
                    )
        if final_chunk is None:
            raise ValueError("No data received from Ollama stream.")

        return final_chunk

    async def _achat_stream_with_aggregation(
        self,
        messages: List[BaseMessage],
        stop: Optional[List[str]] = None,
        run_manager: Optional[AsyncCallbackManagerForLLMRun] = None,
        verbose: bool = False,
        **kwargs: Any,
    ) -> ChatGenerationChunk:
        final_chunk: Optional[ChatGenerationChunk] = None
        async for stream_resp in self._acreate_chat_stream(messages, stop, **kwargs):
            if stream_resp:
                chunk = _chat_stream_response_to_chat_generation_chunk(stream_resp)
                if final_chunk is None:
                    final_chunk = chunk
                else:
                    final_chunk += chunk
                if run_manager:
                    await run_manager.on_llm_new_token(
                        token=chunk.text,
                        chunk=chunk,
                        verbose=verbose,
                    )
        if final_chunk is None:
            raise ValueError("No data received from Ollama stream.")

        return final_chunk

    def _generate(
        self,
        messages: List[BaseMessage],
        stop: Optional[List[str]] = None,
        run_manager: Optional[CallbackManagerForLLMRun] = None,
        **kwargs: Any,
    ) -> ChatResult:
        """Call out to Ollama's generate endpoint.

        Args:
            messages: The list of base messages to pass into the model.
            stop: Optional list of stop words to use when generating.

        Returns:
            Chat generations from the model

        Example:
            .. code-block:: python

                response = ollama([
                    HumanMessage(content="Tell me about the history of AI")
                ])
        """
        functions = kwargs.get("functions", [])
        if "function_call" in kwargs:
            functions = [
                fn for fn in functions if fn["name"] == kwargs["function_call"]["name"]
            ]
            if not functions:
                raise ValueError(
                    'If "function_call" is specified, you must also pass a matching function in "functions".'
                )
            del kwargs["function_call"]
        if "functions" in kwargs:
            del kwargs["functions"]
            if isinstance(messages[-1], HumanMessage) and functions:
                last_message = messages.pop()
                tool_prompt = PromptTemplate.from_template(self.tool_system_prompt_template)
                prompt = tool_prompt.format(tools=json.dumps(functions, indent=4))
                messages.append(HumanMessage(content=prompt+"\n\nMy question is:\n"+str(last_message.content)+"\n\nLet's think step by step."))
        chat_generation = self._chat_stream_with_aggregation(
            messages,
            stop=stop,
            run_manager=run_manager,
            verbose=self.verbose,
            **kwargs,
        )

        chat_generation_content = chat_generation.text
        if not isinstance(chat_generation_content, str):
            raise ValueError("OllamaFunctions does not support non-string output.")
        try:
            parsed_chat_result = json.loads(chat_generation_content)
            called_tool_name = parsed_chat_result["tool"]
            called_tool_arguments = parsed_chat_result["tool_input"]
            called_tool = next(
                (fn for fn in functions if fn["name"] == called_tool_name), None
            )
            if called_tool is None:
                raise ValueError(
                    f"Failed to parse a function call from {self.model} output: {chat_generation_content}"
                )
            if called_tool["name"] == DEFAULT_RESPONSE_FUNCTION["name"]:
                return ChatResult(generations=[ChatGeneration(message=AIMessage(content=called_tool_arguments["response"]))])
            response_message_with_functions = AIMessage(
                content="",
                additional_kwargs = {
                    "function_call": {
                        "name": called_tool_name,
                        "arguments": json.dumps(called_tool_arguments)
                        if called_tool_arguments
                        else "",
                    },
                },
            )

            return ChatResult(generations=[ChatGeneration(message=response_message_with_functions)])
        except json.JSONDecodeError:
            return ChatResult(generations=[ChatGeneration(message=AIMessage(content=chat_generation_content))])


    async def _agenerate(
        self,
        messages: List[BaseMessage],
        stop: Optional[List[str]] = None,
        run_manager: Optional[AsyncCallbackManagerForLLMRun] = None,
        **kwargs: Any,
    ) -> ChatResult:
        """Call out to Ollama's generate endpoint.

        Args:
            messages: The list of base messages to pass into the model.
            stop: Optional list of stop words to use when generating.

        Returns:
            Chat generations from the model

        Example:
            .. code-block:: python

                response = ollama([
                    HumanMessage(content="Tell me about the history of AI")
                ])
        """

        final_chunk = await self._achat_stream_with_aggregation(
            messages,
            stop=stop,
            run_manager=run_manager,
            verbose=self.verbose,
            **kwargs,
        )
        chat_generation = ChatGeneration(
            message=AIMessage(content=final_chunk.text),
            generation_info=final_chunk.generation_info,
        )
        return ChatResult(generations=[chat_generation])

    def _stream(
        self,
        messages: List[BaseMessage],
        stop: Optional[List[str]] = None,
        run_manager: Optional[CallbackManagerForLLMRun] = None,
        **kwargs: Any,
    ) -> Iterator[ChatGenerationChunk]:
        try:
            for stream_resp in self._create_chat_stream(messages, stop, **kwargs):
                if stream_resp:
                    chunk = _chat_stream_response_to_chat_generation_chunk(stream_resp)
                    if run_manager:
                        run_manager.on_llm_new_token(
                            token=chunk.text,
                            chunk=chunk,
                            verbose=self.verbose,
                        )
                    yield chunk
        except OllamaEndpointNotFoundError:
            yield from self._legacy_stream(messages, stop, **kwargs)

    async def _astream(
        self,
        messages: List[BaseMessage],
        stop: Optional[List[str]] = None,
        run_manager: Optional[AsyncCallbackManagerForLLMRun] = None,
        **kwargs: Any,
    ) -> AsyncIterator[ChatGenerationChunk]:

        if "functions" in kwargs:
            functions = kwargs["functions"]
            del kwargs["functions"]
            if isinstance(messages[-1], HumanMessage) and functions:
                last_message = messages.pop()
                prompt_template = PromptTemplate.from_template(self.tool_system_prompt_template)
                prompt = prompt_template.format(tools=json.dumps(functions, indent=4))
                messages.append(HumanMessage(content=prompt+"\n\nMy question is:\n\n"+str(last_message.content)+"\n\nLet's think step by step."))

        async for stream_resp in self._acreate_chat_stream(messages, stop, **kwargs):
            if stream_resp:
                chunk = _chat_stream_response_to_chat_generation_chunk(stream_resp)
                if run_manager:
                    await run_manager.on_llm_new_token(
                        token=chunk.text,
                        chunk=chunk,
                        verbose=self.verbose,
                    )
                yield chunk

    @deprecated("0.0.3", alternative="_stream")
    def _legacy_stream(
        self,
        messages: List[BaseMessage],
        stop: Optional[List[str]] = None,
        run_manager: Optional[CallbackManagerForLLMRun] = None,
        **kwargs: Any,
    ) -> Iterator[ChatGenerationChunk]:
        prompt = self._format_messages_as_text(messages)
        for stream_resp in self._create_generate_stream(prompt, stop, **kwargs):
            if stream_resp:
                chunk = _stream_response_to_chat_generation_chunk(stream_resp)
                if run_manager:
                    run_manager.on_llm_new_token(
                        chunk.text,
                        chunk=chunk,
                        verbose=self.verbose,
                    )
                yield chunk<|MERGE_RESOLUTION|>--- conflicted
+++ resolved
@@ -176,14 +176,9 @@
         stop: Optional[List[str]] = None,
         **kwargs: Any,
     ) -> Iterator[str]:
-        _ollama_messages = self._convert_messages_to_ollama_messages(messages)
         payload = {
-<<<<<<< HEAD
-            "messages": _ollama_messages,
-=======
             "model": self.model,
             "messages": self._convert_messages_to_ollama_messages(messages),
->>>>>>> 14422a42
         }
         yield from self._create_stream(
             payload=payload, stop=stop, api_url=f"{self.base_url}/api/chat", **kwargs
