--- conflicted
+++ resolved
@@ -218,14 +218,9 @@
                     final_chunk += chunk
                 if run_manager:
                     run_manager.on_llm_new_token(
-<<<<<<< HEAD
                         token=chunk.text,
-=======
-                        chunk.text,
                         chunk=chunk,
->>>>>>> d9e6ca22
                         verbose=verbose,
-                        chuck=chunk,
                     )
         if final_chunk is None:
             raise ValueError("No data received from Ollama stream.")
@@ -250,14 +245,9 @@
                     final_chunk += chunk
                 if run_manager:
                     await run_manager.on_llm_new_token(
-<<<<<<< HEAD
                         token=chunk.text,
-=======
-                        chunk.text,
                         chunk=chunk,
->>>>>>> d9e6ca22
                         verbose=verbose,
-                        chunk=chunk,
                     )
         if final_chunk is None:
             raise ValueError("No data received from Ollama stream.")
@@ -414,14 +404,9 @@
                     chunk = _chat_stream_response_to_chat_generation_chunk(stream_resp)
                     if run_manager:
                         run_manager.on_llm_new_token(
-<<<<<<< HEAD
                             token=chunk.text,
-=======
-                            chunk.text,
                             chunk=chunk,
->>>>>>> d9e6ca22
                             verbose=self.verbose,
-                            chunk=chunk,
                         )
                     yield chunk
         except OllamaEndpointNotFoundError:
@@ -449,14 +434,9 @@
                 chunk = _chat_stream_response_to_chat_generation_chunk(stream_resp)
                 if run_manager:
                     await run_manager.on_llm_new_token(
-<<<<<<< HEAD
                         token=chunk.text,
-=======
-                        chunk.text,
                         chunk=chunk,
->>>>>>> d9e6ca22
                         verbose=self.verbose,
-                        chunk=chunk,
                     )
                 yield chunk
 
