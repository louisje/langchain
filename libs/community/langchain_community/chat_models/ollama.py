import json
from typing import Any, AsyncIterator, Dict, Iterator, List, Optional, Union, cast
from langchain_core.prompts.prompt import PromptTemplate

from langchain_experimental.llms.ollama_functions import DEFAULT_RESPONSE_FUNCTION, OllamaFunctions

from langchain_core._api import deprecated
from langchain_core.callbacks import (
    AsyncCallbackManagerForLLMRun,
    CallbackManagerForLLMRun,
)
<<<<<<< HEAD
=======
from langchain_core.language_models.chat_models import BaseChatModel, LangSmithParams
>>>>>>> 5ae4ed79
from langchain_core.messages import (
    AIMessage,
    AIMessageChunk,
    BaseMessage,
    ChatMessage,
    HumanMessage,
    SystemMessage,
    FunctionMessage,
)
from langchain_core.outputs import ChatGeneration, ChatGenerationChunk, ChatResult
from langchain_core.utils.function_calling import convert_to_openai_tool

from langchain_community.llms.ollama import Ollama, OllamaEndpointNotFoundError


@deprecated("0.0.3", alternative="_chat_stream_response_to_chat_generation_chunk")
def _stream_response_to_chat_generation_chunk(
    stream_response: str,
) -> ChatGenerationChunk:
    """Convert a stream response to a generation chunk."""
    parsed_response = json.loads(stream_response)
    generation_info = parsed_response if parsed_response.get("done") is True else None
    return ChatGenerationChunk(
        message=AIMessageChunk(content=parsed_response.get("response", "")),
        generation_info=generation_info,
    )


def _chat_stream_response_to_chat_generation_chunk(
    stream_response: str,
) -> ChatGenerationChunk:
    """Convert a stream response to a generation chunk."""
    parsed_response = json.loads(stream_response)
    generation_info = parsed_response if parsed_response.get("done") is True else None
    return ChatGenerationChunk(
        message=AIMessageChunk(
            content=parsed_response.get("message", {}).get("content", "")
        ),
        generation_info=generation_info,
    )


<<<<<<< HEAD
class ChatOllama(Ollama, OllamaFunctions):
=======
@deprecated(
    since="0.3.1",
    removal="1.0.0",
    alternative_import="langchain_ollama.ChatOllama",
)
class ChatOllama(BaseChatModel, _OllamaCommon):
>>>>>>> 5ae4ed79
    """Ollama locally runs large language models.

    To use, follow the instructions at https://ollama.ai/.

    Example:
        .. code-block:: python

            from langchain_community.chat_models import ChatOllama
            ollama = ChatOllama(model="llama2")
    """

    @property
    def _llm_type(self) -> str:
        """Return type of chat model."""
        return "ollama-chat"

    @classmethod
    def is_lc_serializable(cls) -> bool:
        """Return whether this model can be serialized by Langchain."""
        return False

    def _get_ls_params(
        self, stop: Optional[List[str]] = None, **kwargs: Any
    ) -> LangSmithParams:
        """Get standard params for tracing."""
        params = self._get_invocation_params(stop=stop, **kwargs)
        ls_params = LangSmithParams(
            ls_provider="ollama",
            ls_model_name=self.model,
            ls_model_type="chat",
            ls_temperature=params.get("temperature", self.temperature),
        )
        if ls_max_tokens := params.get("num_predict", self.num_predict):
            ls_params["ls_max_tokens"] = ls_max_tokens
        if ls_stop := stop or params.get("stop", None) or self.stop:
            ls_params["ls_stop"] = ls_stop
        return ls_params

    @deprecated("0.0.3", alternative="_convert_messages_to_ollama_messages")
    def _format_message_as_text(self, message: BaseMessage) -> str:
        if isinstance(message, ChatMessage):
            message_text = f"\n\n{message.role.capitalize()}: {message.content}"
        elif isinstance(message, HumanMessage):
            if isinstance(message.content, List):
                first_content = cast(List[Dict], message.content)[0]
                content_type = first_content.get("type")
                if content_type == "text":
                    message_text = f"[INST] {first_content['text']} [/INST]"
                elif content_type == "image_url":
                    message_text = first_content["image_url"]["url"]
            else:
                message_text = f"[INST] {message.content} [/INST]"
        elif isinstance(message, AIMessage):
            message_text = f"{message.content}"
        elif isinstance(message, SystemMessage):
            message_text = f"<<SYS>> {message.content} <</SYS>>"
        else:
            raise ValueError(f"Got unknown type {message}")
        return message_text

    def _format_messages_as_text(self, messages: List[BaseMessage]) -> str:
        return "\n".join(
            [self._format_message_as_text(message) for message in messages]
        )

    def _convert_messages_to_ollama_messages(
        self, messages: List[BaseMessage]
    ) -> List[Dict[str, Union[str, List[str]]]]:
        ollama_messages: List = []
        for message in messages:
            role = ""
            if isinstance(message, HumanMessage):
                role = "user"
            elif isinstance(message, AIMessage):
                role = "assistant"
            elif isinstance(message, SystemMessage):
                role = "system"
            elif isinstance(message, FunctionMessage):
                role = "user"
            else:
                raise ValueError("Received unsupported message type for Ollama.")

            content = ""
            images = []
            if isinstance(message, FunctionMessage):
                tool_output = {
                    "tool_name": message.name,
                    "tool_output": message.content,
                }
                content = json.dumps(tool_output, indent=4)
                print(content) # DEBUG
            elif isinstance(message, AIMessage) and not message.content and "function_call" in message.additional_kwargs:
                function_call = {
                    "name": message.additional_kwargs["function_call"]["name"],
                    "arguments": message.additional_kwargs["function_call"]["arguments"],
                }
                content = json.dumps(function_call, indent=4)
            elif isinstance(message.content, str):
                content = message.content
            else:
                for content_part in cast(List[Dict], message.content):
                    if content_part.get("type") == "text":
                        content += f"\n{content_part['text']}"
                    elif content_part.get("type") == "image_url":
                        image_url = None
                        temp_image_url = content_part.get("image_url")
                        if isinstance(temp_image_url, str):
                            image_url = content_part["image_url"]
                        elif (
                            isinstance(temp_image_url, dict) and "url" in temp_image_url
                        ):
                            image_url = temp_image_url["url"]
                        else:
                            raise ValueError(
                                "Only string image_url or dict with string 'url' "
                                "inside content parts are supported."
                            )

                        image_url_components = image_url.split(",")
                        # Support data:image/jpeg;base64,<image> format
                        # and base64 strings
                        if len(image_url_components) > 1:
                            images.append(image_url_components[1])
                        else:
                            images.append(image_url_components[0])

                    else:
                        raise ValueError(
                            "Unsupported message content type. "
                            "Must either have type 'text' or type 'image_url' "
                            "with a string 'image_url' field."
                        )

            ollama_messages.append(
                {
                    "role": role,
                    "content": content,
                    "images": images,
                }
            )
        print(ollama_messages) # DEBUG
        return ollama_messages


    def _create_chat_stream(
        self,
        messages: List[BaseMessage],
        stop: Optional[List[str]] = None,
        **kwargs: Any,
    ) -> Iterator[str]:
        payload = {
            "model": self.model,
            "messages": self._convert_messages_to_ollama_messages(messages),
        }
        yield from self._create_stream(
            payload=payload, stop=stop, api_url=f"{self.base_url}/api/chat", **kwargs
        )

    async def _acreate_chat_stream(
        self,
        messages: List[BaseMessage],
        stop: Optional[List[str]] = None,
        **kwargs: Any,
    ) -> AsyncIterator[str]:
        payload = {
            "model": self.model,
            "messages": self._convert_messages_to_ollama_messages(messages),
        }
        async for stream_resp in self._acreate_stream(
            payload=payload, stop=stop, api_url=f"{self.base_url}/api/chat", **kwargs
        ):
            yield stream_resp

    def _chat_stream_with_aggregation(
        self,
        messages: List[BaseMessage],
        stop: Optional[List[str]] = None,
        run_manager: Optional[CallbackManagerForLLMRun] = None,
        verbose: bool = False,
        **kwargs: Any,
    ) -> ChatGenerationChunk:
        final_chunk: Optional[ChatGenerationChunk] = None
        for stream_resp in self._create_chat_stream(messages, stop, **kwargs):
            if stream_resp:
                chunk = _chat_stream_response_to_chat_generation_chunk(stream_resp)
                if final_chunk is None:
                    final_chunk = chunk
                else:
                    final_chunk += chunk
                if run_manager:
                    run_manager.on_llm_new_token(
                        token=chunk.text,
                        chunk=chunk,
                        verbose=verbose,
                    )
        if final_chunk is None:
            raise ValueError("No data received from Ollama stream.")

        return final_chunk

    async def _achat_stream_with_aggregation(
        self,
        messages: List[BaseMessage],
        stop: Optional[List[str]] = None,
        run_manager: Optional[AsyncCallbackManagerForLLMRun] = None,
        verbose: bool = False,
        **kwargs: Any,
    ) -> ChatGenerationChunk:
        final_chunk: Optional[ChatGenerationChunk] = None
        async for stream_resp in self._acreate_chat_stream(messages, stop, **kwargs):
            if stream_resp:
                chunk = _chat_stream_response_to_chat_generation_chunk(stream_resp)
                if final_chunk is None:
                    final_chunk = chunk
                else:
                    final_chunk += chunk
                if run_manager:
                    await run_manager.on_llm_new_token(
                        token=chunk.text,
                        chunk=chunk,
                        verbose=verbose,
                    )
        if final_chunk is None:
            raise ValueError("No data received from Ollama stream.")

        return final_chunk

    def _generate(
        self,
        messages: List[BaseMessage],
        stop: Optional[List[str]] = None,
        run_manager: Optional[CallbackManagerForLLMRun] = None,
        **kwargs: Any,
    ) -> ChatResult:
        """Call out to Ollama's generate endpoint.

        Args:
            messages: The list of base messages to pass into the model.
            stop: Optional list of stop words to use when generating.

        Returns:
            Chat generations from the model

        Example:
            .. code-block:: python

                response = ollama([
                    HumanMessage(content="Tell me about the history of AI")
                ])
        """
        functions = kwargs.get("functions", [])
        if "function_call" in kwargs:
            functions = [
                fn for fn in functions if fn["name"] == kwargs["function_call"]["name"]
            ]
            if not functions:
                raise ValueError(
                    'If "function_call" is specified, you must also pass a matching function in "functions".'
                )
            del kwargs["function_call"]
        if "functions" in kwargs:
            del kwargs["functions"]
            if isinstance(messages[-1], HumanMessage) and functions:
                last_message = messages.pop()
                tool_prompt = PromptTemplate.from_template(self.tool_system_prompt_template)
                prompt = tool_prompt.format(tools=json.dumps(functions, indent=4))
                messages.append(HumanMessage(content=prompt+"\n\nMy question is:\n"+str(last_message.content)+"\n\nLet's think step by step."))
        chat_generation = self._chat_stream_with_aggregation(
            messages,
            stop=stop,
            run_manager=run_manager,
            verbose=self.verbose,
            **kwargs,
        )

        chat_generation_content = chat_generation.text
        if not isinstance(chat_generation_content, str):
            raise ValueError("OllamaFunctions does not support non-string output.")
        try:
            parsed_chat_result = json.loads(chat_generation_content)
            called_tool_name = parsed_chat_result["tool"]
            called_tool_arguments = parsed_chat_result["tool_input"]
            called_tool = next(
                (fn for fn in functions if fn["name"] == called_tool_name), None
            )
            if called_tool is None:
                raise ValueError(
                    f"Failed to parse a function call from {self.model} output: {chat_generation_content}"
                )
            if called_tool["name"] == DEFAULT_RESPONSE_FUNCTION["name"]:
                return ChatResult(generations=[ChatGeneration(message=AIMessage(content=called_tool_arguments["response"]))])
            response_message_with_functions = AIMessage(
                content="",
                additional_kwargs = {
                    "function_call": {
                        "name": called_tool_name,
                        "arguments": json.dumps(called_tool_arguments)
                        if called_tool_arguments
                        else "",
                    },
                },
            )

            return ChatResult(generations=[ChatGeneration(message=response_message_with_functions)])
        except json.JSONDecodeError:
            return ChatResult(generations=[ChatGeneration(message=AIMessage(content=chat_generation_content))])


    async def _agenerate(
        self,
        messages: List[BaseMessage],
        stop: Optional[List[str]] = None,
        run_manager: Optional[AsyncCallbackManagerForLLMRun] = None,
        **kwargs: Any,
    ) -> ChatResult:
        """Call out to Ollama's generate endpoint.

        Args:
            messages: The list of base messages to pass into the model.
            stop: Optional list of stop words to use when generating.

        Returns:
            Chat generations from the model

        Example:
            .. code-block:: python

                response = ollama([
                    HumanMessage(content="Tell me about the history of AI")
                ])
        """
        final_chunk = await self._achat_stream_with_aggregation(
            messages,
            stop=stop,
            run_manager=run_manager,
            verbose=self.verbose,
            **kwargs,
        )
        chat_generation = ChatGeneration(
            message=AIMessage(content=final_chunk.text),
            generation_info=final_chunk.generation_info,
        )
        return ChatResult(generations=[chat_generation])

    def _stream(
        self,
        messages: List[BaseMessage],
        stop: Optional[List[str]] = None,
        run_manager: Optional[CallbackManagerForLLMRun] = None,
        **kwargs: Any,
    ) -> Iterator[ChatGenerationChunk]:
        try:
            for stream_resp in self._create_chat_stream(messages, stop, **kwargs):
                if stream_resp:
                    chunk = _chat_stream_response_to_chat_generation_chunk(stream_resp)
                    if run_manager:
                        run_manager.on_llm_new_token(
                            token=chunk.text,
                            chunk=chunk,
                            verbose=self.verbose,
                        )
                    yield chunk
        except OllamaEndpointNotFoundError:
            yield from self._legacy_stream(messages, stop, **kwargs)

    async def _astream(
        self,
        messages: List[BaseMessage],
        stop: Optional[List[str]] = None,
        run_manager: Optional[AsyncCallbackManagerForLLMRun] = None,
        **kwargs: Any,
    ) -> AsyncIterator[ChatGenerationChunk]:
        if "tools" in kwargs:
            tools = kwargs["tools"]
            del kwargs["tools"]
            if isinstance(messages[-1], HumanMessage) and tools:
                last_message = messages.pop()
                prompt_template = PromptTemplate.from_template(self.tool_system_prompt_template)
                prompt = prompt_template.format(tools=json.dumps(tools, indent=4))
                messages.append(HumanMessage(content=prompt+"\n\nMy question is:\n\n"+str(last_message.content)+"\n\nLet's think step by step."))

        async for stream_resp in self._acreate_chat_stream(messages, stop, **kwargs):
            if stream_resp:
                chunk = _chat_stream_response_to_chat_generation_chunk(stream_resp)
                if run_manager:
                    await run_manager.on_llm_new_token(
                        token=chunk.text,
                        chunk=chunk,
                        verbose=self.verbose,
                    )
                yield chunk

    @deprecated("0.0.3", alternative="_stream")
    def _legacy_stream(
        self,
        messages: List[BaseMessage],
        stop: Optional[List[str]] = None,
        run_manager: Optional[CallbackManagerForLLMRun] = None,
        **kwargs: Any,
    ) -> Iterator[ChatGenerationChunk]:
        prompt = self._format_messages_as_text(messages)
        for stream_resp in self._create_generate_stream(prompt, stop, **kwargs):
            if stream_resp:
                chunk = _stream_response_to_chat_generation_chunk(stream_resp)
                if run_manager:
                    run_manager.on_llm_new_token(
                        chunk.text,
                        chunk=chunk,
                        verbose=self.verbose,
                    )
                yield chunk<|MERGE_RESOLUTION|>--- conflicted
+++ resolved
@@ -9,10 +9,7 @@
     AsyncCallbackManagerForLLMRun,
     CallbackManagerForLLMRun,
 )
-<<<<<<< HEAD
-=======
 from langchain_core.language_models.chat_models import BaseChatModel, LangSmithParams
->>>>>>> 5ae4ed79
 from langchain_core.messages import (
     AIMessage,
     AIMessageChunk,
@@ -55,16 +52,12 @@
     )
 
 
-<<<<<<< HEAD
-class ChatOllama(Ollama, OllamaFunctions):
-=======
 @deprecated(
     since="0.3.1",
     removal="1.0.0",
     alternative_import="langchain_ollama.ChatOllama",
 )
-class ChatOllama(BaseChatModel, _OllamaCommon):
->>>>>>> 5ae4ed79
+class ChatOllama(Ollama, OllamaFunctions):
     """Ollama locally runs large language models.
 
     To use, follow the instructions at https://ollama.ai/.
