--- conflicted
+++ resolved
@@ -389,16 +389,12 @@
         return final_chunk
 
 
-<<<<<<< HEAD
-class Ollama(BaseChatModel, _OllamaCommon):
-=======
 @deprecated(
     since="0.3.1",
     removal="1.0.0",
     alternative_import="langchain_ollama.OllamaLLM",
 )
-class Ollama(BaseLLM, _OllamaCommon):
->>>>>>> 5ae4ed79
+class Ollama(BaseChatModel, _OllamaCommon):
     """Ollama locally runs large language models.
     To use, follow the instructions at https://ollama.ai/.
     Example:
