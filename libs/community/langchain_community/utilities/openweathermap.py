--- conflicted
+++ resolved
@@ -16,11 +16,7 @@
     3. pip install pyowm
     """
 
-<<<<<<< HEAD
     owm: Optional[Any] = None
-=======
-    owm: Any = None
->>>>>>> 5ae4ed79
     openweathermap_api_key: Optional[str] = None
 
     model_config = ConfigDict(
