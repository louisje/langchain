--- conflicted
+++ resolved
@@ -31,17 +31,13 @@
 class GoogleSearchResults(BaseTool):
     """Tool that queries the Google Search API and gets back json."""
 
-<<<<<<< HEAD
-    name: str = "google_search_json"
-=======
     name: str = "google_search_results_json"
->>>>>>> 9e7d9f93
     description: str = (
         "A wrapper around Google Search. "
         "Useful for when you need to answer questions about current events. "
         "Input should be a search query. Output is a JSON array of the query results"
     )
-    num_results: int = 5
+    num_results: int = 4
     api_wrapper: GoogleSearchAPIWrapper
 
     def _run(
