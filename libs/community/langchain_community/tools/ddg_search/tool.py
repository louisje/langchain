--- conflicted
+++ resolved
@@ -42,17 +42,13 @@
 class DuckDuckGoSearchResults(BaseTool):
     """Tool that queries the DuckDuckGo search API and gets back json."""
 
-<<<<<<< HEAD
-    name: str = "DuckDuckGo"
-=======
     name: str = "duckduckgo_results_json"
->>>>>>> 9e7d9f93
     description: str = (
         "A wrapper around Duck Duck Go Search. "
         "Useful for when you need to answer questions about current events. "
-        "Input should be a search query. Output is a JSON array of the query results. "
+        "Input should be a search query. Output is a JSON array of the query results"
     )
-    max_results: int = Field(alias="num_results", default=5)
+    max_results: int = Field(alias="num_results", default=4)
     api_wrapper: DuckDuckGoSearchAPIWrapper = Field(
         default_factory=DuckDuckGoSearchAPIWrapper
     )
