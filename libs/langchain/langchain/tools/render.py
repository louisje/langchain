--- conflicted
+++ resolved
@@ -22,42 +22,4 @@
     "render_text_description_and_args",
     "format_tool_to_openai_tool",
     "format_tool_to_openai_function",
-<<<<<<< HEAD
-]
-
-
-ToolsRenderer = Callable[[List[BaseTool]], str]
-
-
-def render_text_description(tools: List[BaseTool]) -> str:
-    """Render the tool name and description in plain text.
-
-    Output will be in the format of:
-
-    .. code-block:: markdown
-
-        search: This tool is used for search
-        calculator: This tool is used for math
-    """
-    return "\n".join([f"{i+1}. {tool.name}: {tool.description}" for i, tool in enumerate(tools)])
-
-
-def render_text_description_and_args(tools: List[BaseTool]) -> str:
-    """Render the tool name, description, and args in plain text.
-
-    Output will be in the format of:
-
-    .. code-block:: markdown
-
-        search: This tool is used for search, args: {"query": {"type": "string"}}
-        calculator: This tool is used for math, \
-args: {"expression": {"type": "string"}}
-    """
-    tool_strings = []
-    for tool in tools:
-        args_schema = str(tool.args)
-        tool_strings.append(f"{tool.name}: {tool.description}, args: {args_schema}")
-    return "\n".join(tool_strings)
-=======
-]
->>>>>>> 14422a42
+]