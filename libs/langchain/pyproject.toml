[tool.poetry]
name = "langchain"
version = "0.1.9"
description = "Building applications with LLMs through composability"
authors = []
license = "MIT"
readme = "README.md"
repository = "https://github.com/langchain-ai/langchain"

[tool.poetry.scripts]
langchain-server = "langchain.server:main"

[tool.poetry.dependencies]
python = ">=3.8.1,<4.0"
<<<<<<< HEAD
langchain-core = {path = "../core", develop = true}
langchain-community = {path = "../community", develop = true}
=======
langchain-core = ">=0.1.26,<0.2"
langchain-community = ">=0.0.21,<0.1"
>>>>>>> d9e6ca22
langsmith = "^0.1.0"
pydantic = ">=1,<3"
SQLAlchemy = ">=1.4,<3"
requests = "^2"
PyYAML = ">=5.3"
numpy = "^1"
aiohttp = "^3.8.3"
tenacity = "^8.1.0"
jsonpatch = "^1.33"
azure-core = {version = "^1.26.4", optional=true}
tqdm = {version = ">=4.48.0", optional = true}
openapi-pydantic = {version = "^0.3.2", optional = true}
faiss-cpu = {version = "^1", optional = true}
manifest-ml = {version = "^0.0.1", optional = true}
transformers = {version = "^4", optional = true}
beautifulsoup4 = {version = "^4", optional = true}
torch = {version = ">=1,<3", optional = true}
jinja2 = {version = "^3", optional = true}
tiktoken = {version = ">=0.3.2,<0.6.0", optional = true, python=">=3.9"}
qdrant-client = {version = "^1.3.1", optional = true, python = ">=3.8.1,<3.12"}
dataclasses-json = ">= 0.5.7, < 0.7"
cohere = {version = "^4", optional = true}
openai = {version = "<2", optional = true}
nlpcloud = {version = "^1", optional = true}
huggingface_hub = {version = "^0", optional = true}
sentence-transformers = {version = "^2", optional = true}
arxiv = {version = "^1.4", optional = true}
pypdf = {version = "^3.4.0", optional = true}
aleph-alpha-client = {version="^2.15.0", optional = true}
pgvector = {version = "^0.1.6", optional = true}
async-timeout = {version = "^4.0.0", python = "<3.11"}
azure-identity = {version = "^1.12.0", optional=true}
atlassian-python-api = {version = "^3.36.0", optional=true}
html2text = {version="^2020.1.16", optional=true}
numexpr = {version="^2.8.6", optional=true}
azure-cosmos = {version="^4.4.0", optional=true}
jq = {version = "^1.4.1", optional = true}
pdfminer-six = {version = "^20221105", optional = true}
docarray = {version="^0.32.0", extras=["hnswlib"], optional=true}
lxml = {version = "^4.9.2", optional = true}
pymupdf = {version = "^1.22.3", optional = true}
rapidocr-onnxruntime = {version = "^1.3.2", optional = true, python = ">=3.8.1,<3.12"}
pypdfium2 = {version = "^4.10.0", optional = true}
gql = {version = "^3.4.1", optional = true}
pandas = {version = "^2.0.1", optional = true}
telethon = {version = "^1.28.5", optional = true}
chardet = {version="^5.1.0", optional=true}
requests-toolbelt = {version = "^1.0.0", optional = true}
openlm = {version = "^0.0.5", optional = true}
scikit-learn = {version = "^1.2.2", optional = true}
azure-ai-formrecognizer = {version = "^3.2.1", optional = true}
azure-ai-vision-imageanalysis = {version = "1.0.0b1", optional = true}
azure-cognitiveservices-speech = {version = "^1.28.0", optional = true}
py-trello = {version = "^0.19.0", optional = true}
bibtexparser = {version = "^1.4.0", optional = true}
pyspark = {version = "^3.4.0", optional = true}
clarifai = {version = ">=9.1.0", optional = true}
mwparserfromhell = {version = "^0.6.4", optional = true}
mwxml = {version = "^0.3.3", optional = true}
azure-search-documents = {version = "11.4.0", optional = true}
esprima = {version = "^4.0.1", optional = true}
streamlit = {version = "^1.18.0", optional = true, python = ">=3.8.1,<3.9.7 || >3.9.7,<4.0"}
psychicapi = {version = "^0.8.0", optional = true}
cassio = {version = "^0.1.0", optional = true}
sympy = {version = "^1.12", optional = true}
rapidfuzz = {version = "^3.1.1", optional = true}
jsonschema = {version = ">1", optional = true}
rank-bm25 = {version = "^0.2.2", optional = true}
geopandas = {version = "^0.13.1", optional = true}
gitpython = {version = "^3.1.32", optional = true}
feedparser = {version = "^6.0.10", optional = true}
newspaper3k = {version = "^0.2.8", optional = true}
xata = {version = "^1.0.0a7", optional = true}
xmltodict = {version = "^0.13.0", optional = true}
markdownify = {version = "^0.11.6", optional = true}
assemblyai = {version = "^0.17.0", optional = true}
dashvector = {version = "^1.0.1", optional = true}
sqlite-vss = {version = "^0.1.2", optional = true}
motor = {version = "^3.3.1", optional = true}
timescale-vector = {version = "^0.0.1", optional = true}
typer = {version= "^0.9.0", optional = true}
anthropic = {version = "^0.3.11", optional = true}
aiosqlite = {version = "^0.19.0", optional = true}
rspace_client = {version = "^2.5.0", optional = true}
upstash-redis = {version = "^0.15.0", optional = true}
azure-ai-textanalytics = {version = "^5.3.0", optional = true}
google-cloud-documentai = {version = "^2.20.1", optional = true}
fireworks-ai = {version = "^0.9.0", optional = true}
javelin-sdk = {version = "^0.1.8", optional = true}
hologres-vector = {version = "^0.0.6", optional = true}
praw = {version = "^7.7.1", optional = true}
msal = {version = "^1.25.0", optional = true}
databricks-vectorsearch = {version = "^0.21", optional = true}
couchbase = {version = "^4.1.9", optional = true}
dgml-utils = {version = "^0.3.0", optional = true}
datasets = {version = "^2.15.0", optional = true}
langchain-openai = {path = "../partners/openai", develop = true}
rdflib = {version = "7.0.0", optional = true}
executing = "^2.0.1"

[tool.poetry.group.test]
optional = true

[tool.poetry.group.test.dependencies]
# The only dependencies that should be added are
# dependencies used for running tests (e.g., pytest, freezegun, response).
# Any dependencies that do not meet that criteria will be removed.
pytest = "^7.3.0"
pytest-cov = "^4.0.0"
pytest-dotenv = "^0.5.2"
duckdb-engine = "^0.9.2"
pytest-watcher = "^0.2.6"
freezegun = "^1.2.2"
responses = "^0.22.0"
pytest-asyncio = "^0.23.2"
lark = "^1.1.5"
pandas = "^2.0.0"
pytest-mock  = "^3.10.0"
pytest-socket = "^0.6.0"
syrupy = "^4.0.2"
requests-mock = "^1.11.0"
langchain-core = {path = "../core", develop = true}

[tool.poetry.group.codespell]
optional = true

[tool.poetry.group.codespell.dependencies]
codespell = "^2.2.0"

[tool.poetry.group.test_integration]
optional = true

[tool.poetry.group.test_integration.dependencies]
# Do not add dependencies in the test_integration group
# Instead:
# 1. Add an optional dependency to the main group
#       poetry add --optional [package name]
# 2. Add the package name to the extended_testing extra (find it below)
# 3. Relock the poetry file
#       poetry lock --no-update
# 4. Favor unit tests not integration tests.
#    Use the @pytest.mark.requires(pkg_name) decorator in unit_tests.
#    Your tests should not rely on network access, as it prevents other
#    developers from being able to easily run them.
#    Instead write unit tests that use the `responses` library or mock.patch with
#    fixtures. Keep the fixtures minimal.
# See the Contributing Guide for more instructions on working with optional dependencies.
# https://python.langchain.com/docs/contributing/code#working-with-optional-dependencies
pytest-vcr = "^1.0.2"
wrapt = "^1.15.0"
openai = "^1"
python-dotenv = "^1.0.0"
cassio = "^0.1.0"
tiktoken = ">=0.3.2,<0.6.0"
anthropic = "^0.3.11"
langchain-core = {path = "../core", develop = true}
langchain-community = {path = "../community", develop = true}

[tool.poetry.group.lint]
optional = true

[tool.poetry.group.lint.dependencies]
ruff = "^0.1.5"

[tool.poetry.group.typing]
optional = true

[tool.poetry.group.typing.dependencies]
mypy = "^0.991"
types-pyyaml = "^6.0.12.2"
types-requests = "^2.28.11.5"
types-toml = "^0.10.8.1"
types-redis = "^4.3.21.6"
types-pytz = "^2023.3.0.0"
types-chardet = "^5.0.4.6"
mypy-protobuf = "^3.0.0"
langchain-core = {path = "../core", develop = true}
langchain-community = {path = "../community", develop = true}

[tool.poetry.group.dev]
optional = true

[tool.poetry.group.dev.dependencies]
jupyter = "^1.0.0"
playwright = "^1.28.0"
setuptools = "^67.6.1"
langchain-core = {path = "../core", develop = true}
langchain-community = {path = "../community", develop = true}

[tool.poetry.extras]
llms = ["clarifai", "cohere", "openai", "openlm", "nlpcloud", "huggingface_hub", "manifest-ml", "torch", "transformers"]
qdrant = ["qdrant-client"]
openai = ["openai", "tiktoken"]
text_helpers = ["chardet"]
clarifai = ["clarifai"]
cohere = ["cohere"]
docarray = ["docarray"]
embeddings = ["sentence-transformers"]
javascript = ["esprima"]
azure = [
    "azure-identity",
    "azure-cosmos",
    "openai",
    "azure-core",
    "azure-ai-formrecognizer",
    "azure-ai-vision",
    "azure-cognitiveservices-speech",
    "azure-search-documents",
    "azure-ai-textanalytics",
]
all = []
cli = ["typer"]

# An extra used to be able to add extended testing.
# Please use new-line on formatting to make it easier to add new packages without
# merge-conflicts
extended_testing = [
 "aleph-alpha-client",
 "aiosqlite",
 "assemblyai",
 "beautifulsoup4",
 "bibtexparser",
 "cassio",
 "chardet",
 "datasets",
 "google-cloud-documentai",
 "esprima",
 "jq",
 "pdfminer-six",
 "pgvector",
 "pypdf",
 "pymupdf",
 "pypdfium2",
 "tqdm",
 "lxml",
 "atlassian-python-api",
 "mwparserfromhell",
 "mwxml",
 "msal",
 "pandas",
 "telethon",
 "psychicapi",
 "gql",
 "requests-toolbelt",
 "html2text",
 "numexpr",
 "py-trello",
 "scikit-learn",
 "streamlit",
 "pyspark",
 "openai",
 "sympy",
 "rapidfuzz",
 "jsonschema",
 "openai",
 "rank-bm25",
 "geopandas",
 "jinja2",
 "gitpython",
 "newspaper3k",
 "feedparser",
 "xata",
 "xmltodict",
 "faiss-cpu",
 "openapi-pydantic",
 "markdownify",
 "arxiv",
 "dashvector",
 "sqlite-vss",
 "rapidocr-onnxruntime",
 "motor",
 "timescale-vector",
 "anthropic",
 "upstash-redis",
 "rspace_client",
 "fireworks-ai",
 "javelin-sdk",
 "hologres-vector",
 "praw",
 "databricks-vectorsearch",
 "couchbase",
 "dgml-utils",
 "cohere",
 "langchain-openai",
 "rdflib",
]

[tool.ruff]
exclude = [
  "tests/integration_tests/examples/non-utf8-encoding.py",
]

[tool.ruff.lint]
select = [
  "E",  # pycodestyle
  "F",  # pyflakes
  "I",  # isort
  "T201", # print
]

[tool.mypy]
ignore_missing_imports = "True"
disallow_untyped_defs = "True"
exclude = ["notebooks", "examples", "example_data"]

[tool.coverage.run]
omit = [
    "tests/*",
]

[build-system]
requires = ["poetry-core>=1.0.0"]
build-backend = "poetry.core.masonry.api"

[tool.pytest.ini_options]
# --strict-markers will raise errors on unknown marks.
# https://docs.pytest.org/en/7.1.x/how-to/mark.html#raising-errors-on-unknown-marks
#
# https://docs.pytest.org/en/7.1.x/reference/reference.html
# --strict-config       any warnings encountered while parsing the `pytest`
#                       section of the configuration file raise errors.
#
# https://github.com/tophat/syrupy
# --snapshot-warn-unused    Prints a warning on unused snapshots rather than fail the test suite.
addopts = "--strict-markers --strict-config --durations=5 --snapshot-warn-unused -vv"
# Registering custom markers.
# https://docs.pytest.org/en/7.1.x/example/markers.html#registering-markers
markers = [
  "requires: mark tests as requiring a specific library",
  "scheduled: mark tests to run in scheduled testing",
  "compile: mark placeholder test used to compile integration tests without running them"
]
asyncio_mode = "auto"

[tool.codespell]
skip = '.git,*.pdf,*.svg,*.pdf,*.yaml,*.ipynb,poetry.lock,*.min.js,*.css,package-lock.json,example_data,_dist,examples,*.trig'
# Ignore latin etc
ignore-regex = '.*(Stati Uniti|Tense=Pres).*'
# whats is a typo but used frequently in queries so kept as is
# aapply - async apply
# unsecure - typo but part of API, decided to not bother for now
ignore-words-list = 'momento,collison,ned,foor,reworkd,parth,whats,aapply,mysogyny,unsecure,damon,crate,aadd,symbl,precesses,accademia,nin'<|MERGE_RESOLUTION|>--- conflicted
+++ resolved
@@ -12,13 +12,8 @@
 
 [tool.poetry.dependencies]
 python = ">=3.8.1,<4.0"
-<<<<<<< HEAD
 langchain-core = {path = "../core", develop = true}
 langchain-community = {path = "../community", develop = true}
-=======
-langchain-core = ">=0.1.26,<0.2"
-langchain-community = ">=0.0.21,<0.1"
->>>>>>> d9e6ca22
 langsmith = "^0.1.0"
 pydantic = ">=1,<3"
 SQLAlchemy = ">=1.4,<3"
