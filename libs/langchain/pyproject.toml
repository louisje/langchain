--- conflicted
+++ resolved
@@ -12,14 +12,8 @@
 
 [tool.poetry.dependencies]
 python = ">=3.8.1,<4.0"
-<<<<<<< HEAD
-langchain-core = {path = "../core", develop = true}
-langchain-text-splitters = {path = "../text-splitters", develop = true}
-langchain-community = {path = "../community", develop = true}
-=======
-langchain-core = "^0.1.52"
-langchain-text-splitters = ">=0.0.1,<0.1"
->>>>>>> 70a79f45
+langchain-core = {path = "../core", develop = true}
+langchain-text-splitters = {path = "../text-splitters", develop = true}
 langsmith = "^0.1.17"
 pydantic = ">=1,<3"
 SQLAlchemy = ">=1.4,<2.0.29"
