[tool.poetry]
name = "langchain"
version = "0.1.0"
description = "Building applications with LLMs through composability"
authors = []
license = "MIT"
readme = "README.md"
repository = "https://github.com/langchain-ai/langchain"

[tool.poetry.scripts]
langchain-server = "langchain.server:main"

[tool.poetry.dependencies]
python = ">=3.8.1,<4.0"
<<<<<<< HEAD
langchain-core = {path = "../core", develop = true}
langchain-community = {path = "../community", develop = true}
=======
langchain-core = ">=0.1.7,<0.2"
langchain-community = ">=0.0.9,<0.1"
>>>>>>> 4ac61670
pydantic = ">=1,<3"
SQLAlchemy = ">=1.4,<3"
requests = "^2"
PyYAML = ">=5.3"
numpy = "^1"
aiohttp = "^3.8.3"
tenacity = "^8.1.0"
jsonpatch = "^1.33"
azure-core = {version = "^1.26.4", optional=true}
tqdm = {version = ">=4.48.0", optional = true}
openapi-pydantic = {version = "^0.3.2", optional = true}
faiss-cpu = {version = "^1", optional = true}
manifest-ml = {version = "^0.0.1", optional = true}
transformers = {version = "^4", optional = true}
beautifulsoup4 = {version = "^4", optional = true}
torch = {version = ">=1,<3", optional = true}
jinja2 = {version = "^3", optional = true}
tiktoken = {version = ">=0.3.2,<0.6.0", optional = true, python=">=3.9"}
qdrant-client = {version = "^1.3.1", optional = true, python = ">=3.8.1,<3.12"}
dataclasses-json = ">= 0.5.7, < 0.7"
cohere = {version = "^4", optional = true}
openai = {version = "<2", optional = true}
nlpcloud = {version = "^1", optional = true}
huggingface_hub = {version = "^0", optional = true}
sentence-transformers = {version = "^2", optional = true}
arxiv = {version = "^1.4", optional = true}
pypdf = {version = "^3.4.0", optional = true}
aleph-alpha-client = {version="^2.15.0", optional = true}
pgvector = {version = "^0.1.6", optional = true}
async-timeout = {version = "^4.0.0", python = "<3.11"}
azure-identity = {version = "^1.12.0", optional=true}
atlassian-python-api = {version = "^3.36.0", optional=true}
html2text = {version="^2020.1.16", optional=true}
numexpr = {version="^2.8.6", optional=true}
azure-cosmos = {version="^4.4.0b1", optional=true}
jq = {version = "^1.4.1", optional = true}
pdfminer-six = {version = "^20221105", optional = true}
docarray = {version="^0.32.0", extras=["hnswlib"], optional=true}
lxml = {version = "^4.9.2", optional = true}
pymupdf = {version = "^1.22.3", optional = true}
rapidocr-onnxruntime = {version = "^1.3.2", optional = true, python = ">=3.8.1,<3.12"}
pypdfium2 = {version = "^4.10.0", optional = true}
gql = {version = "^3.4.1", optional = true}
pandas = {version = "^2.0.1", optional = true}
telethon = {version = "^1.28.5", optional = true}
chardet = {version="^5.1.0", optional=true}
requests-toolbelt = {version = "^1.0.0", optional = true}
openlm = {version = "^0.0.5", optional = true}
scikit-learn = {version = "^1.2.2", optional = true}
azure-ai-formrecognizer = {version = "^3.2.1", optional = true}
azure-ai-vision = {version = "^0.11.1b1", optional = true}
azure-cognitiveservices-speech = {version = "^1.28.0", optional = true}
py-trello = {version = "^0.19.0", optional = true}
bibtexparser = {version = "^1.4.0", optional = true}
pyspark = {version = "^3.4.0", optional = true}
clarifai = {version = ">=9.1.0", optional = true}
mwparserfromhell = {version = "^0.6.4", optional = true}
mwxml = {version = "^0.3.3", optional = true}
azure-search-documents = {version = "11.4.0b8", optional = true}
esprima = {version = "^4.0.1", optional = true}
streamlit = {version = "^1.18.0", optional = true, python = ">=3.8.1,<3.9.7 || >3.9.7,<4.0"}
psychicapi = {version = "^0.8.0", optional = true}
cassio = {version = "^0.1.0", optional = true}
sympy = {version = "^1.12", optional = true}
rapidfuzz = {version = "^3.1.1", optional = true}
jsonschema = {version = ">1", optional = true}
langsmith = "~0.0.77"
rank-bm25 = {version = "^0.2.2", optional = true}
geopandas = {version = "^0.13.1", optional = true}
gitpython = {version = "^3.1.32", optional = true}
feedparser = {version = "^6.0.10", optional = true}
newspaper3k = {version = "^0.2.8", optional = true}
xata = {version = "^1.0.0a7", optional = true}
xmltodict = {version = "^0.13.0", optional = true}
markdownify = {version = "^0.11.6", optional = true}
assemblyai = {version = "^0.17.0", optional = true}
dashvector = {version = "^1.0.1", optional = true}
sqlite-vss = {version = "^0.1.2", optional = true}
motor = {version = "^3.3.1", optional = true}
timescale-vector = {version = "^0.0.1", optional = true}
typer = {version= "^0.9.0", optional = true}
anthropic = {version = "^0.3.11", optional = true}
aiosqlite = {version = "^0.19.0", optional = true}
rspace_client = {version = "^2.5.0", optional = true}
upstash-redis = {version = "^0.15.0", optional = true}
azure-ai-textanalytics = {version = "^5.3.0", optional = true}
google-cloud-documentai = {version = "^2.20.1", optional = true}
fireworks-ai = {version = "^0.9.0", optional = true}
javelin-sdk = {version = "^0.1.8", optional = true}
hologres-vector = {version = "^0.0.6", optional = true}
praw = {version = "^7.7.1", optional = true}
msal = {version = "^1.25.0", optional = true}
databricks-vectorsearch = {version = "^0.21", optional = true}
couchbase = {version = "^4.1.9", optional = true}
dgml-utils = {version = "^0.3.0", optional = true}
datasets = {version = "^2.15.0", optional = true}
langchain-openai = {version = ">=0.0.2,<0.1", optional = true}

[tool.poetry.group.test]
optional = true

[tool.poetry.group.test.dependencies]
# The only dependencies that should be added are
# dependencies used for running tests (e.g., pytest, freezegun, response).
# Any dependencies that do not meet that criteria will be removed.
pytest = "^7.3.0"
pytest-cov = "^4.0.0"
pytest-dotenv = "^0.5.2"
duckdb-engine = "^0.9.2"
pytest-watcher = "^0.2.6"
freezegun = "^1.2.2"
responses = "^0.22.0"
pytest-asyncio = "^0.23.2"
lark = "^1.1.5"
pandas = "^2.0.0"
pytest-mock  = "^3.10.0"
pytest-socket = "^0.6.0"
syrupy = "^4.0.2"
requests-mock = "^1.11.0"
langchain-core = {path = "../core", develop = true}
langchain-openai = {path = "../partners/openai", develop = true}

[tool.poetry.group.codespell]
optional = true

[tool.poetry.group.codespell.dependencies]
codespell = "^2.2.0"

[tool.poetry.group.test_integration]
optional = true

[tool.poetry.group.test_integration.dependencies]
# Do not add dependencies in the test_integration group
# Instead:
# 1. Add an optional dependency to the main group
#       poetry add --optional [package name]
# 2. Add the package name to the extended_testing extra (find it below)
# 3. Relock the poetry file
#       poetry lock --no-update
# 4. Favor unit tests not integration tests.
#    Use the @pytest.mark.requires(pkg_name) decorator in unit_tests.
#    Your tests should not rely on network access, as it prevents other
#    developers from being able to easily run them.
#    Instead write unit tests that use the `responses` library or mock.patch with
#    fixtures. Keep the fixtures minimal.
# See the Contributing Guide for more instructions on working with optional dependencies.
# https://python.langchain.com/docs/contributing/code#working-with-optional-dependencies
pytest-vcr = "^1.0.2"
wrapt = "^1.15.0"
openai = "^1"
python-dotenv = "^1.0.0"
cassio = "^0.1.0"
tiktoken = ">=0.3.2,<0.6.0"
anthropic = "^0.3.11"
langchain-core = {path = "../core", develop = true}
langchain-community = {path = "../community", develop = true}

[tool.poetry.group.lint]
optional = true

[tool.poetry.group.lint.dependencies]
ruff = "^0.1.5"

[tool.poetry.group.typing]
optional = true

[tool.poetry.group.typing.dependencies]
mypy = "^0.991"
types-pyyaml = "^6.0.12.2"
types-requests = "^2.28.11.5"
types-toml = "^0.10.8.1"
types-redis = "^4.3.21.6"
types-pytz = "^2023.3.0.0"
types-chardet = "^5.0.4.6"
mypy-protobuf = "^3.0.0"
langchain-core = {path = "../core", develop = true}
langchain-community = {path = "../community", develop = true}

[tool.poetry.group.dev]
optional = true

[tool.poetry.group.dev.dependencies]
jupyter = "^1.0.0"
playwright = "^1.28.0"
setuptools = "^67.6.1"
langchain-core = {path = "../core", develop = true}
langchain-community = {path = "../community", develop = true}

[tool.poetry.extras]
llms = ["clarifai", "cohere", "openai", "openlm", "nlpcloud", "huggingface_hub", "manifest-ml", "torch", "transformers"]
qdrant = ["qdrant-client"]
openai = ["openai", "tiktoken"]
text_helpers = ["chardet"]
clarifai = ["clarifai"]
cohere = ["cohere"]
docarray = ["docarray"]
embeddings = ["sentence-transformers"]
javascript = ["esprima"]
azure = [
    "azure-identity",
    "azure-cosmos",
    "openai",
    "azure-core",
    "azure-ai-formrecognizer",
    "azure-ai-vision",
    "azure-cognitiveservices-speech",
    "azure-search-documents",
    "azure-ai-textanalytics",
]
all = []
cli = ["typer"]

# An extra used to be able to add extended testing.
# Please use new-line on formatting to make it easier to add new packages without
# merge-conflicts
extended_testing = [
 "aleph-alpha-client",
 "aiosqlite",
 "assemblyai",
 "beautifulsoup4",
 "bibtexparser",
 "cassio",
 "chardet",
 "datasets",
 "google-cloud-documentai",
 "esprima",
 "jq",
 "pdfminer-six",
 "pgvector",
 "pypdf",
 "pymupdf",
 "pypdfium2",
 "tqdm",
 "lxml",
 "atlassian-python-api",
 "mwparserfromhell",
 "mwxml",
 "msal",
 "pandas",
 "telethon",
 "psychicapi",
 "gql",
 "requests-toolbelt",
 "html2text",
 "numexpr",
 "py-trello",
 "scikit-learn",
 "streamlit",
 "pyspark",
 "openai",
 "sympy",
 "rapidfuzz",
 "jsonschema",
 "openai",
 "rank-bm25",
 "geopandas",
 "jinja2",
 "gitpython",
 "newspaper3k",
 "feedparser",
 "xata",
 "xmltodict",
 "faiss-cpu",
 "openapi-pydantic",
 "markdownify",
 "arxiv",
 "dashvector",
 "sqlite-vss",
 "rapidocr-onnxruntime",
 "motor",
 "timescale-vector",
 "anthropic",
 "upstash-redis",
 "rspace_client",
 "fireworks-ai",
 "javelin-sdk",
 "hologres-vector",
 "praw",
 "databricks-vectorsearch",
 "couchbase",
 "dgml-utils",
 "cohere",
 "langchain-openai",
]

[tool.ruff]
select = [
  "E",  # pycodestyle
  "F",  # pyflakes
  "I",  # isort
]
exclude = [
  "tests/integration_tests/examples/non-utf8-encoding.py",
]

[tool.mypy]
ignore_missing_imports = "True"
disallow_untyped_defs = "True"
exclude = ["notebooks", "examples", "example_data"]

[tool.coverage.run]
omit = [
    "tests/*",
]

[build-system]
requires = ["poetry-core>=1.0.0"]
build-backend = "poetry.core.masonry.api"

[tool.pytest.ini_options]
# --strict-markers will raise errors on unknown marks.
# https://docs.pytest.org/en/7.1.x/how-to/mark.html#raising-errors-on-unknown-marks
#
# https://docs.pytest.org/en/7.1.x/reference/reference.html
# --strict-config       any warnings encountered while parsing the `pytest`
#                       section of the configuration file raise errors.
#
# https://github.com/tophat/syrupy
# --snapshot-warn-unused    Prints a warning on unused snapshots rather than fail the test suite.
addopts = "--strict-markers --strict-config --durations=5 --snapshot-warn-unused -vv"
# Registering custom markers.
# https://docs.pytest.org/en/7.1.x/example/markers.html#registering-markers
markers = [
  "requires: mark tests as requiring a specific library",
  "scheduled: mark tests to run in scheduled testing",
  "compile: mark placeholder test used to compile integration tests without running them"
]
asyncio_mode = "auto"

[tool.codespell]
skip = '.git,*.pdf,*.svg,*.pdf,*.yaml,*.ipynb,poetry.lock,*.min.js,*.css,package-lock.json,example_data,_dist,examples'
# Ignore latin etc
ignore-regex = '.*(Stati Uniti|Tense=Pres).*'
# whats is a typo but used frequently in queries so kept as is
# aapply - async apply
# unsecure - typo but part of API, decided to not bother for now
ignore-words-list = 'momento,collison,ned,foor,reworkd,parth,whats,aapply,mysogyny,unsecure,damon,crate,aadd,symbl,precesses,accademia,nin'<|MERGE_RESOLUTION|>--- conflicted
+++ resolved
@@ -12,13 +12,8 @@
 
 [tool.poetry.dependencies]
 python = ">=3.8.1,<4.0"
-<<<<<<< HEAD
 langchain-core = {path = "../core", develop = true}
 langchain-community = {path = "../community", develop = true}
-=======
-langchain-core = ">=0.1.7,<0.2"
-langchain-community = ">=0.0.9,<0.1"
->>>>>>> 4ac61670
 pydantic = ">=1,<3"
 SQLAlchemy = ">=1.4,<3"
 requests = "^2"
@@ -115,7 +110,7 @@
 couchbase = {version = "^4.1.9", optional = true}
 dgml-utils = {version = "^0.3.0", optional = true}
 datasets = {version = "^2.15.0", optional = true}
-langchain-openai = {version = ">=0.0.2,<0.1", optional = true}
+langchain-openai = {path = "../partners/openai", develop = true}
 
 [tool.poetry.group.test]
 optional = true
