--- conflicted
+++ resolved
@@ -12,13 +12,8 @@
 
 [tool.poetry.dependencies]
 python = ">=3.8.1,<4.0"
-<<<<<<< HEAD
 langchain-core = {path = "../core", develop = true}
 langchain-community = {path = "../community", develop = true}
-=======
-langchain-core = ">=0.1.4,<0.2"
-langchain-community = ">=0.0.2,<0.1"
->>>>>>> 50e99ec6
 pydantic = ">=1,<3"
 SQLAlchemy = ">=1.4,<3"
 requests = "^2"
