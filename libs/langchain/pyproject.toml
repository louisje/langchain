[tool.poetry]
name = "langchain"
version = "0.1.10"
description = "Building applications with LLMs through composability"
authors = []
license = "MIT"
readme = "README.md"
repository = "https://github.com/langchain-ai/langchain"

[tool.poetry.scripts]
langchain-server = "langchain.server:main"

[tool.poetry.dependencies]
python = ">=3.8.1,<4.0"
<<<<<<< HEAD
langchain-core = {path = "../core", develop = true}
langchain-community = {path = "../community", develop = true}
=======
langchain-core = ">=0.1.28,<0.2"
langchain-text-splitters = ">=0.0.1,<0.1"
langchain-community = ">=0.0.25,<0.1"
>>>>>>> f96dd575
langsmith = "^0.1.0"
pydantic = ">=1,<3"
SQLAlchemy = ">=1.4,<3"
requests = "^2"
PyYAML = ">=5.3"
numpy = "^1"
aiohttp = "^3.8.3"
tenacity = "^8.1.0"
jsonpatch = "^1.33"
azure-core = {version = "^1.26.4", optional=true}
tqdm = {version = ">=4.48.0", optional = true}
openapi-pydantic = {version = "^0.3.2", optional = true}
faiss-cpu = {version = "^1", optional = true}
manifest-ml = {version = "^0.0.1", optional = true}
transformers = {version = "^4", optional = true}
beautifulsoup4 = {version = "^4", optional = true}
torch = {version = ">=1,<3", optional = true}
jinja2 = {version = "^3", optional = true}
tiktoken = {version = ">=0.3.2,<0.6.0", optional = true, python=">=3.9"}
qdrant-client = {version = "^1.3.1", optional = true, python = ">=3.8.1,<3.12"}
dataclasses-json = ">= 0.5.7, < 0.7"
cohere = {version = "^4", optional = true}
openai = {version = "<2", optional = true}
nlpcloud = {version = "^1", optional = true}
huggingface_hub = {version = "^0", optional = true}
sentence-transformers = {version = "^2", optional = true}
arxiv = {version = "^1.4", optional = true}
pypdf = {version = "^3.4.0", optional = true}
aleph-alpha-client = {version="^2.15.0", optional = true}
pgvector = {version = "^0.1.6", optional = true}
async-timeout = {version = "^4.0.0", python = "<3.11"}
azure-identity = {version = "^1.12.0", optional=true}
atlassian-python-api = {version = "^3.36.0", optional=true}
html2text = {version="^2020.1.16", optional=true}
numexpr = {version="^2.8.6", optional=true}
azure-cosmos = {version="^4.4.0", optional=true}
jq = {version = "^1.4.1", optional = true}
pdfminer-six = {version = "^20221105", optional = true}
docarray = {version="^0.32.0", extras=["hnswlib"], optional=true}
lxml = {version = "^4.9.2", optional = true}
pymupdf = {version = "^1.22.3", optional = true}
rapidocr-onnxruntime = {version = "^1.3.2", optional = true, python = ">=3.8.1,<3.12"}
pypdfium2 = {version = "^4.10.0", optional = true}
gql = {version = "^3.4.1", optional = true}
pandas = {version = "^2.0.1", optional = true}
telethon = {version = "^1.28.5", optional = true}
chardet = {version="^5.1.0", optional=true}
requests-toolbelt = {version = "^1.0.0", optional = true}
openlm = {version = "^0.0.5", optional = true}
scikit-learn = {version = "^1.2.2", optional = true}
azure-ai-formrecognizer = {version = "^3.2.1", optional = true}
<<<<<<< HEAD
azure-ai-vision-imageanalysis = {version = "1.0.0b1", optional = true}
=======
>>>>>>> f96dd575
azure-cognitiveservices-speech = {version = "^1.28.0", optional = true}
py-trello = {version = "^0.19.0", optional = true}
bibtexparser = {version = "^1.4.0", optional = true}
pyspark = {version = "^3.4.0", optional = true}
clarifai = {version = ">=9.1.0", optional = true}
mwparserfromhell = {version = "^0.6.4", optional = true}
mwxml = {version = "^0.3.3", optional = true}
azure-search-documents = {version = "11.4.0", optional = true}
esprima = {version = "^4.0.1", optional = true}
streamlit = {version = "^1.18.0", optional = true, python = ">=3.8.1,<3.9.7 || >3.9.7,<4.0"}
psychicapi = {version = "^0.8.0", optional = true}
cassio = {version = "^0.1.0", optional = true}
sympy = {version = "^1.12", optional = true}
rapidfuzz = {version = "^3.1.1", optional = true}
jsonschema = {version = ">1", optional = true}
rank-bm25 = {version = "^0.2.2", optional = true}
geopandas = {version = "^0.13.1", optional = true}
gitpython = {version = "^3.1.32", optional = true}
feedparser = {version = "^6.0.10", optional = true}
newspaper3k = {version = "^0.2.8", optional = true}
xata = {version = "^1.0.0a7", optional = true}
xmltodict = {version = "^0.13.0", optional = true}
markdownify = {version = "^0.11.6", optional = true}
assemblyai = {version = "^0.17.0", optional = true}
dashvector = {version = "^1.0.1", optional = true}
sqlite-vss = {version = "^0.1.2", optional = true}
motor = {version = "^3.3.1", optional = true}
timescale-vector = {version = "^0.0.1", optional = true}
typer = {version= "^0.9.0", optional = true}
anthropic = {version = "^0.3.11", optional = true}
aiosqlite = {version = "^0.19.0", optional = true}
rspace_client = {version = "^2.5.0", optional = true}
upstash-redis = {version = "^0.15.0", optional = true}
azure-ai-textanalytics = {version = "^5.3.0", optional = true}
google-cloud-documentai = {version = "^2.20.1", optional = true}
fireworks-ai = {version = "^0.9.0", optional = true}
javelin-sdk = {version = "^0.1.8", optional = true}
hologres-vector = {version = "^0.0.6", optional = true}
praw = {version = "^7.7.1", optional = true}
msal = {version = "^1.25.0", optional = true}
databricks-vectorsearch = {version = "^0.21", optional = true}
couchbase = {version = "^4.1.9", optional = true}
dgml-utils = {version = "^0.3.0", optional = true}
datasets = {version = "^2.15.0", optional = true}
langchain-openai = {path = "../partners/openai", develop = true}
rdflib = {version = "7.0.0", optional = true}
executing = "^2.0.1"

[tool.poetry.group.test]
optional = true

[tool.poetry.group.test.dependencies]
# The only dependencies that should be added are
# dependencies used for running tests (e.g., pytest, freezegun, response).
# Any dependencies that do not meet that criteria will be removed.
pytest = "^7.3.0"
pytest-cov = "^4.0.0"
pytest-dotenv = "^0.5.2"
duckdb-engine = "^0.9.2"
pytest-watcher = "^0.2.6"
freezegun = "^1.2.2"
responses = "^0.22.0"
pytest-asyncio = "^0.23.2"
lark = "^1.1.5"
pandas = "^2.0.0"
pytest-mock  = "^3.10.0"
pytest-socket = "^0.6.0"
syrupy = "^4.0.2"
requests-mock = "^1.11.0"
langchain-core = {path = "../core", develop = true}
langchain-text-splitters = {path = "../text-splitters", develop = true}

[tool.poetry.group.codespell]
optional = true

[tool.poetry.group.codespell.dependencies]
codespell = "^2.2.0"

[tool.poetry.group.test_integration]
optional = true

[tool.poetry.group.test_integration.dependencies]
# Do not add dependencies in the test_integration group
# Instead:
# 1. Add an optional dependency to the main group
#       poetry add --optional [package name]
# 2. Add the package name to the extended_testing extra (find it below)
# 3. Relock the poetry file
#       poetry lock --no-update
# 4. Favor unit tests not integration tests.
#    Use the @pytest.mark.requires(pkg_name) decorator in unit_tests.
#    Your tests should not rely on network access, as it prevents other
#    developers from being able to easily run them.
#    Instead write unit tests that use the `responses` library or mock.patch with
#    fixtures. Keep the fixtures minimal.
# See the Contributing Guide for more instructions on working with optional dependencies.
# https://python.langchain.com/docs/contributing/code#working-with-optional-dependencies
pytest-vcr = "^1.0.2"
wrapt = "^1.15.0"
openai = "^1"
python-dotenv = "^1.0.0"
cassio = "^0.1.0"
tiktoken = ">=0.3.2,<0.6.0"
anthropic = "^0.3.11"
langchain-core = {path = "../core", develop = true}
langchain-community = {path = "../community", develop = true}
langchain-text-splitters = {path = "../text-splitters", develop = true}

[tool.poetry.group.lint]
optional = true

[tool.poetry.group.lint.dependencies]
ruff = "^0.1.5"

[tool.poetry.group.typing]
optional = true

[tool.poetry.group.typing.dependencies]
mypy = "^0.991"
types-pyyaml = "^6.0.12.2"
types-requests = "^2.28.11.5"
types-toml = "^0.10.8.1"
types-redis = "^4.3.21.6"
types-pytz = "^2023.3.0.0"
types-chardet = "^5.0.4.6"
mypy-protobuf = "^3.0.0"
langchain-core = {path = "../core", develop = true}
langchain-community = {path = "../community", develop = true}
langchain-text-splitters = {path = "../text-splitters", develop = true}

[tool.poetry.group.dev]
optional = true

[tool.poetry.group.dev.dependencies]
jupyter = "^1.0.0"
playwright = "^1.28.0"
setuptools = "^67.6.1"
langchain-core = {path = "../core", develop = true}
langchain-community = {path = "../community", develop = true}
langchain-text-splitters = {path = "../text-splitters", develop = true}

[tool.poetry.extras]
llms = ["clarifai", "cohere", "openai", "openlm", "nlpcloud", "huggingface_hub", "manifest-ml", "torch", "transformers"]
qdrant = ["qdrant-client"]
openai = ["openai", "tiktoken"]
text_helpers = ["chardet"]
clarifai = ["clarifai"]
cohere = ["cohere"]
docarray = ["docarray"]
embeddings = ["sentence-transformers"]
javascript = ["esprima"]
azure = [
    "azure-identity",
    "azure-cosmos",
    "openai",
    "azure-core",
    "azure-ai-formrecognizer",
    "azure-cognitiveservices-speech",
    "azure-search-documents",
    "azure-ai-textanalytics",
]
all = []
cli = ["typer"]

# An extra used to be able to add extended testing.
# Please use new-line on formatting to make it easier to add new packages without
# merge-conflicts
extended_testing = [
 "aleph-alpha-client",
 "aiosqlite",
 "assemblyai",
 "beautifulsoup4",
 "bibtexparser",
 "cassio",
 "chardet",
 "datasets",
 "google-cloud-documentai",
 "esprima",
 "jq",
 "pdfminer-six",
 "pgvector",
 "pypdf",
 "pymupdf",
 "pypdfium2",
 "tqdm",
 "lxml",
 "atlassian-python-api",
 "mwparserfromhell",
 "mwxml",
 "msal",
 "pandas",
 "telethon",
 "psychicapi",
 "gql",
 "requests-toolbelt",
 "html2text",
 "numexpr",
 "py-trello",
 "scikit-learn",
 "streamlit",
 "pyspark",
 "openai",
 "sympy",
 "rapidfuzz",
 "jsonschema",
 "openai",
 "rank-bm25",
 "geopandas",
 "jinja2",
 "gitpython",
 "newspaper3k",
 "feedparser",
 "xata",
 "xmltodict",
 "faiss-cpu",
 "openapi-pydantic",
 "markdownify",
 "arxiv",
 "dashvector",
 "sqlite-vss",
 "rapidocr-onnxruntime",
 "motor",
 "timescale-vector",
 "anthropic",
 "upstash-redis",
 "rspace_client",
 "fireworks-ai",
 "javelin-sdk",
 "hologres-vector",
 "praw",
 "databricks-vectorsearch",
 "couchbase",
 "dgml-utils",
 "cohere",
 "langchain-openai",
 "rdflib",
]

[tool.ruff]
exclude = [
  "tests/integration_tests/examples/non-utf8-encoding.py",
]

[tool.ruff.lint]
select = [
  "E",  # pycodestyle
  "F",  # pyflakes
  "I",  # isort
  "T201", # print
]

[tool.mypy]
ignore_missing_imports = "True"
disallow_untyped_defs = "True"
exclude = ["notebooks", "examples", "example_data"]

[tool.coverage.run]
omit = [
    "tests/*",
]

[build-system]
requires = ["poetry-core>=1.0.0"]
build-backend = "poetry.core.masonry.api"

[tool.pytest.ini_options]
# --strict-markers will raise errors on unknown marks.
# https://docs.pytest.org/en/7.1.x/how-to/mark.html#raising-errors-on-unknown-marks
#
# https://docs.pytest.org/en/7.1.x/reference/reference.html
# --strict-config       any warnings encountered while parsing the `pytest`
#                       section of the configuration file raise errors.
#
# https://github.com/tophat/syrupy
# --snapshot-warn-unused    Prints a warning on unused snapshots rather than fail the test suite.
addopts = "--strict-markers --strict-config --durations=5 --snapshot-warn-unused -vv"
# Registering custom markers.
# https://docs.pytest.org/en/7.1.x/example/markers.html#registering-markers
markers = [
  "requires: mark tests as requiring a specific library",
  "scheduled: mark tests to run in scheduled testing",
  "compile: mark placeholder test used to compile integration tests without running them"
]
asyncio_mode = "auto"

[tool.codespell]
skip = '.git,*.pdf,*.svg,*.pdf,*.yaml,*.ipynb,poetry.lock,*.min.js,*.css,package-lock.json,example_data,_dist,examples,*.trig'
# Ignore latin etc
ignore-regex = '.*(Stati Uniti|Tense=Pres).*'
# whats is a typo but used frequently in queries so kept as is
# aapply - async apply
# unsecure - typo but part of API, decided to not bother for now
ignore-words-list = 'momento,collison,ned,foor,reworkd,parth,whats,aapply,mysogyny,unsecure,damon,crate,aadd,symbl,precesses,accademia,nin'<|MERGE_RESOLUTION|>--- conflicted
+++ resolved
@@ -12,14 +12,9 @@
 
 [tool.poetry.dependencies]
 python = ">=3.8.1,<4.0"
-<<<<<<< HEAD
-langchain-core = {path = "../core", develop = true}
+langchain-core = {path = "../core", develop = true}
+langchain-text-splitters = {path = "../text-splitters", develop = true}
 langchain-community = {path = "../community", develop = true}
-=======
-langchain-core = ">=0.1.28,<0.2"
-langchain-text-splitters = ">=0.0.1,<0.1"
-langchain-community = ">=0.0.25,<0.1"
->>>>>>> f96dd575
 langsmith = "^0.1.0"
 pydantic = ">=1,<3"
 SQLAlchemy = ">=1.4,<3"
@@ -71,10 +66,6 @@
 openlm = {version = "^0.0.5", optional = true}
 scikit-learn = {version = "^1.2.2", optional = true}
 azure-ai-formrecognizer = {version = "^3.2.1", optional = true}
-<<<<<<< HEAD
-azure-ai-vision-imageanalysis = {version = "1.0.0b1", optional = true}
-=======
->>>>>>> f96dd575
 azure-cognitiveservices-speech = {version = "^1.28.0", optional = true}
 py-trello = {version = "^0.19.0", optional = true}
 bibtexparser = {version = "^1.4.0", optional = true}
