--- conflicted
+++ resolved
@@ -12,13 +12,8 @@
 
 [tool.poetry.dependencies]
 python = ">=3.8.1,<4.0"
-<<<<<<< HEAD
 langchain-core = {path = "../core", develop = true}
 langchain-community = {path = "../community", develop = true}
-=======
-langchain-core = ">=0.1.9,<0.2"
-langchain-community = ">=0.0.13,<0.1"
->>>>>>> 8840a8cc
 pydantic = ">=1,<3"
 SQLAlchemy = ">=1.4,<3"
 requests = "^2"
@@ -53,7 +48,7 @@
 atlassian-python-api = {version = "^3.36.0", optional=true}
 html2text = {version="^2020.1.16", optional=true}
 numexpr = {version="^2.8.6", optional=true}
-azure-cosmos = {version="^4.4.0b1", optional=true}
+azure-cosmos = {version="^4.4.0", optional=true}
 jq = {version = "^1.4.1", optional = true}
 pdfminer-six = {version = "^20221105", optional = true}
 docarray = {version="^0.32.0", extras=["hnswlib"], optional=true}
@@ -69,7 +64,7 @@
 openlm = {version = "^0.0.5", optional = true}
 scikit-learn = {version = "^1.2.2", optional = true}
 azure-ai-formrecognizer = {version = "^3.2.1", optional = true}
-azure-ai-vision = {version = "^0.11.1b1", optional = true}
+# azure-ai-vision = {version = "^0.10.0", optional = true}
 azure-cognitiveservices-speech = {version = "^1.28.0", optional = true}
 py-trello = {version = "^0.19.0", optional = true}
 bibtexparser = {version = "^1.4.0", optional = true}
@@ -77,7 +72,7 @@
 clarifai = {version = ">=9.1.0", optional = true}
 mwparserfromhell = {version = "^0.6.4", optional = true}
 mwxml = {version = "^0.3.3", optional = true}
-azure-search-documents = {version = "11.4.0b8", optional = true}
+azure-search-documents = {version = "11.4.0", optional = true}
 esprima = {version = "^4.0.1", optional = true}
 streamlit = {version = "^1.18.0", optional = true, python = ">=3.8.1,<3.9.7 || >3.9.7,<4.0"}
 psychicapi = {version = "^0.8.0", optional = true}
@@ -222,7 +217,7 @@
     "openai",
     "azure-core",
     "azure-ai-formrecognizer",
-    "azure-ai-vision",
+#   "azure-ai-vision",
     "azure-cognitiveservices-speech",
     "azure-search-documents",
     "azure-ai-textanalytics",
