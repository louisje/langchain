[tool.poetry]
name = "langchain-anthropic"
version = "0.1.7"
description = "An integration package connecting AnthropicMessages and LangChain"
authors = []
readme = "README.md"
repository = "https://github.com/langchain-ai/langchain"
license = "MIT"

[tool.poetry.urls]
"Source Code" = "https://github.com/langchain-ai/langchain/tree/master/libs/partners/anthropic"

[tool.poetry.dependencies]
python = ">=3.8.1,<4.0"
<<<<<<< HEAD
langchain-core = { path = "../../core", develop = true }
anthropic = ">=0.17.0,<1"
=======
langchain-core = "^0.1.41"
anthropic = ">=0.23.0,<1"
>>>>>>> 4b84c9b2
defusedxml = { version = "^0.7.1", optional = true }

[tool.poetry.group.test]
optional = true

[tool.poetry.group.test.dependencies]
pytest = "^7.3.0"
freezegun = "^1.2.2"
pytest-mock = "^3.10.0"
syrupy = "^4.0.2"
pytest-watcher = "^0.3.4"
pytest-asyncio = "^0.21.1"
langchain-core = { path = "../../core", develop = true }
defusedxml = "^0.7.1"

[tool.poetry.group.codespell]
optional = true

[tool.poetry.group.codespell.dependencies]
codespell = "^2.2.0"

[tool.poetry.group.lint]
optional = true

[tool.poetry.group.lint.dependencies]
ruff = ">=0.2.2,<1"
mypy = "^0.991"

[tool.poetry.group.typing.dependencies]
mypy = "^0.991"
langchain-core = { path = "../../core", develop = true }

[tool.poetry.group.dev]
optional = true

[tool.poetry.group.dev.dependencies]
langchain-core = { path = "../../core", develop = true }

[tool.poetry.group.test_integration]
optional = true

[tool.poetry.group.test_integration.dependencies]
langchain-core = { path = "../../core", develop = true }

[tool.ruff.lint]
select = [
  "E",    # pycodestyle
  "F",    # pyflakes
  "I",    # isort
  "T201", # print
]

[tool.mypy]
disallow_untyped_defs = "True"

[tool.coverage.run]
omit = ["tests/*"]

[build-system]
requires = ["poetry-core>=1.0.0"]
build-backend = "poetry.core.masonry.api"

[tool.pytest.ini_options]
# --strict-markers will raise errors on unknown marks.
# https://docs.pytest.org/en/7.1.x/how-to/mark.html#raising-errors-on-unknown-marks
#
# https://docs.pytest.org/en/7.1.x/reference/reference.html
# --strict-config       any warnings encountered while parsing the `pytest`
#                       section of the configuration file raise errors.
#
# https://github.com/tophat/syrupy
# --snapshot-warn-unused    Prints a warning on unused snapshots rather than fail the test suite.
addopts = "--snapshot-warn-unused --strict-markers --strict-config --durations=5"
# Registering custom markers.
# https://docs.pytest.org/en/7.1.x/example/markers.html#registering-markers
markers = [
  "requires: mark tests as requiring a specific library",
  "asyncio: mark tests as requiring asyncio",
  "compile: mark placeholder test used to compile integration tests without running them",
]
asyncio_mode = "auto"<|MERGE_RESOLUTION|>--- conflicted
+++ resolved
@@ -12,13 +12,8 @@
 
 [tool.poetry.dependencies]
 python = ">=3.8.1,<4.0"
-<<<<<<< HEAD
 langchain-core = { path = "../../core", develop = true }
-anthropic = ">=0.17.0,<1"
-=======
-langchain-core = "^0.1.41"
 anthropic = ">=0.23.0,<1"
->>>>>>> 4b84c9b2
 defusedxml = { version = "^0.7.1", optional = true }
 
 [tool.poetry.group.test]
