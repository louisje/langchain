--- conflicted
+++ resolved
@@ -20,15 +20,9 @@
 "Release Notes" = "https://github.com/langchain-ai/langchain/releases?q=tag%3A%22langchain-anthropic%3D%3D0%22&expanded=true"
 
 [tool.poetry.dependencies]
-<<<<<<< HEAD
-python = ">=3.8.1,<4.0"
-langchain-core = { path = "../../core", develop = true }
-anthropic = ">=0.26.0,<1"
-defusedxml = { version = "^0.7.1", optional = true }
-=======
 python = ">=3.9,<4.0"
 anthropic = ">=0.41.0,<1"
-langchain-core = "^0.3.33"
+langchain-core = { path = "../../core", develop = true }
 pydantic = "^2.7.4"
 
 [tool.ruff.lint]
@@ -48,7 +42,6 @@
 [tool.poetry.dependencies.defusedxml]
 version = "^0.7.1"
 optional = true
->>>>>>> 5ae4ed79
 
 [tool.poetry.group.test]
 optional = true
