--- conflicted
+++ resolved
@@ -12,13 +12,7 @@
 
 [tool.poetry.dependencies]
 python = ">=3.8.1,<4.0"
-<<<<<<< HEAD
 langchain-core = {path = "../../core", develop = true}
-mistralai = ">=0.0.11,<0.1"
-mistralai = [{version = "^0.1", python = "^3.9"}, {version = ">=0.0.11,<0.2", python="3.8"}]
-=======
-langchain-core = "^0.1.31"
->>>>>>> c4eb841c
 tokenizers = "^0.15.1"
 httpx = ">=0.25.2,<1"
 httpx-sse = ">=0.3.1,<1"
