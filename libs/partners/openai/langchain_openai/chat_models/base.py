"""OpenAI chat wrapper."""

from __future__ import annotations

import base64
import json
import logging
import os
import sys
import warnings
from io import BytesIO
from math import ceil
from operator import itemgetter
from typing import (
    Any,
    AsyncIterator,
    Callable,
    Dict,
    Iterator,
    List,
    Literal,
    Mapping,
    Optional,
    Sequence,
    Tuple,
    Type,
    TypedDict,
    TypeVar,
    Union,
    cast,
)
from urllib.parse import urlparse

import openai
import tiktoken
from langchain_core._api.deprecation import deprecated
from langchain_core.callbacks import (
    AsyncCallbackManagerForLLMRun,
    CallbackManagerForLLMRun,
)
from langchain_core.language_models import LanguageModelInput
from langchain_core.language_models.chat_models import (
    BaseChatModel,
    LangSmithParams,
    agenerate_from_stream,
    generate_from_stream,
)
from langchain_core.messages import (
    AIMessage,
    AIMessageChunk,
    BaseMessage,
    BaseMessageChunk,
    ChatMessage,
    ChatMessageChunk,
    FunctionMessage,
    FunctionMessageChunk,
    HumanMessage,
    HumanMessageChunk,
    InvalidToolCall,
    SystemMessage,
    SystemMessageChunk,
    ToolCall,
    ToolMessage,
    ToolMessageChunk,
)
from langchain_core.messages.ai import (
    InputTokenDetails,
    OutputTokenDetails,
    UsageMetadata,
)
from langchain_core.messages.tool import tool_call_chunk
from langchain_core.output_parsers import JsonOutputParser, PydanticOutputParser
from langchain_core.output_parsers.openai_tools import (
    JsonOutputKeyToolsParser,
    PydanticToolsParser,
    make_invalid_tool_call,
    parse_tool_call,
)
from langchain_core.outputs import ChatGeneration, ChatGenerationChunk, ChatResult
from langchain_core.runnables import Runnable, RunnableMap, RunnablePassthrough, chain
from langchain_core.runnables.config import run_in_executor
from langchain_core.tools import BaseTool
from langchain_core.utils import get_pydantic_field_names
from langchain_core.utils.function_calling import (
    convert_to_openai_function,
    convert_to_openai_tool,
)
from langchain_core.utils.pydantic import (
    PydanticBaseModel,
    TypeBaseModel,
    is_basemodel_subclass,
)
from langchain_core.utils.utils import _build_model_kwargs, from_env, secret_from_env
from pydantic import BaseModel, ConfigDict, Field, SecretStr, model_validator
from pydantic.v1 import BaseModel as BaseModelV1
from typing_extensions import Self

logger = logging.getLogger(__name__)


def _convert_dict_to_message(_dict: Mapping[str, str]) -> BaseMessage:
    """Convert a dictionary to a LangChain message.

    Args:
        _dict: The dictionary.

    Returns:
        The LangChain message.
    """
    role = _dict.get("role")
    name = _dict.get("name")
    id_ = _dict.get("id")
    if role == "user":
        return HumanMessage(content=_dict.get("content", ""), id=id_, name=name)
    elif role == "assistant":
        # Fix for azure
        # Also OpenAI returns None for tool invocations
        content = _dict.get("content", "") or ""
        additional_kwargs: Dict = {}
        if function_call := _dict.get("function_call"):
            additional_kwargs["function_call"] = dict(function_call)
        tool_calls = []
        invalid_tool_calls = []
        if raw_tool_calls := _dict.get("tool_calls"):
            additional_kwargs["tool_calls"] = raw_tool_calls
            for raw_tool_call in raw_tool_calls:
                try:
                    tool_calls.append(parse_tool_call(raw_tool_call, return_id=True))
                except Exception as e:
                    invalid_tool_calls.append(
                        make_invalid_tool_call(raw_tool_call, str(e))
                    )
        if audio := _dict.get("audio"):
            additional_kwargs["audio"] = audio
        return AIMessage(
            content=content,
            additional_kwargs=additional_kwargs,
            name=name,
            id=id_,
            tool_calls=tool_calls,
            invalid_tool_calls=invalid_tool_calls,
        )
    elif role in ("system", "developer"):
        if role == "developer":
            additional_kwargs = {"__openai_role__": role}
        else:
            additional_kwargs = {}
        return SystemMessage(
            content=_dict.get("content", ""),
            name=name,
            id=id_,
            additional_kwargs=additional_kwargs,
        )
    elif role == "function":
        return FunctionMessage(
            content=_dict.get("content", ""), name=cast(str, _dict.get("name")), id=id_
        )
    elif role == "tool":
        additional_kwargs = {}
        if "name" in _dict:
            additional_kwargs["name"] = _dict["name"]
        return ToolMessage(
            content=_dict.get("content", ""),
            tool_call_id=cast(str, _dict.get("tool_call_id")),
            additional_kwargs=additional_kwargs,
            name=name,
            id=id_,
        )
    else:
        return ChatMessage(content=_dict.get("content", ""), role=role, id=id_)  # type: ignore[arg-type]


def _format_message_content(content: Any) -> Any:
    """Format message content."""
    if content and isinstance(content, list):
        # Remove unexpected block types
        formatted_content = []
        for block in content:
            if (
                isinstance(block, dict)
                and "type" in block
                and block["type"] == "tool_use"
            ):
                continue
            else:
                formatted_content.append(block)
    else:
        formatted_content = content

    return formatted_content


def _convert_message_to_dict(message: BaseMessage) -> dict:
    """Convert a LangChain message to a dictionary.

    Args:
        message: The LangChain message.

    Returns:
        The dictionary.
    """
    message_dict: Dict[str, Any] = {"content": _format_message_content(message.content)}
    if (name := message.name or message.additional_kwargs.get("name")) is not None:
        message_dict["name"] = name

    # populate role and additional message data
    if isinstance(message, ChatMessage):
        message_dict["role"] = message.role
    elif isinstance(message, HumanMessage):
        message_dict["role"] = "user"
    elif isinstance(message, AIMessage):
        message_dict["role"] = "assistant"
        if "function_call" in message.additional_kwargs:
            message_dict["function_call"] = message.additional_kwargs["function_call"]
        if message.tool_calls or message.invalid_tool_calls:
            message_dict["tool_calls"] = [
                _lc_tool_call_to_openai_tool_call(tc) for tc in message.tool_calls
            ] + [
                _lc_invalid_tool_call_to_openai_tool_call(tc)
                for tc in message.invalid_tool_calls
            ]
        elif "tool_calls" in message.additional_kwargs:
            message_dict["tool_calls"] = message.additional_kwargs["tool_calls"]
            tool_call_supported_props = {"id", "type", "function"}
            message_dict["tool_calls"] = [
                {k: v for k, v in tool_call.items() if k in tool_call_supported_props}
                for tool_call in message_dict["tool_calls"]
            ]
        else:
            pass
        # If tool calls present, content null value should be None not empty string.
        if "function_call" in message_dict or "tool_calls" in message_dict:
            message_dict["content"] = message_dict["content"] or None

        if "audio" in message.additional_kwargs:
            # openai doesn't support passing the data back - only the id
            # https://platform.openai.com/docs/guides/audio/multi-turn-conversations
            raw_audio = message.additional_kwargs["audio"]
            audio = (
                {"id": message.additional_kwargs["audio"]["id"]}
                if "id" in raw_audio
                else raw_audio
            )
            message_dict["audio"] = audio
    elif isinstance(message, SystemMessage):
        message_dict["role"] = message.additional_kwargs.get(
            "__openai_role__", "system"
        )
    elif isinstance(message, FunctionMessage):
        message_dict["role"] = "function"
    elif isinstance(message, ToolMessage):
        message_dict["role"] = "tool"
        message_dict["tool_call_id"] = message.tool_call_id

        supported_props = {"content", "role", "tool_call_id"}
        message_dict = {k: v for k, v in message_dict.items() if k in supported_props}
    else:
        raise TypeError(f"Got unknown type {message}")
    return message_dict


def _convert_delta_to_message_chunk(
    _dict: Mapping[str, Any], default_class: Type[BaseMessageChunk]
) -> BaseMessageChunk:
    id_ = _dict.get("id")
    role = cast(str, _dict.get("role"))
    content = cast(str, _dict.get("content") or "")
    additional_kwargs: Dict = {}
    if _dict.get("function_call"):
        function_call = dict(_dict["function_call"])
        if "name" in function_call and function_call["name"] is None:
            function_call["name"] = ""
        additional_kwargs["function_call"] = function_call
    tool_call_chunks = []
    if raw_tool_calls := _dict.get("tool_calls"):
        additional_kwargs["tool_calls"] = raw_tool_calls
        try:
            tool_call_chunks = [
                tool_call_chunk(
                    name=rtc["function"].get("name"),
                    args=rtc["function"].get("arguments"),
                    id=rtc.get("id"),
                    index=rtc["index"],
                )
                for rtc in raw_tool_calls
            ]
        except KeyError:
            pass

    if role == "user" or default_class == HumanMessageChunk:
        return HumanMessageChunk(content=content, id=id_)
    elif role == "assistant" or default_class == AIMessageChunk:
        return AIMessageChunk(
            content=content,
            additional_kwargs=additional_kwargs,
            id=id_,
            tool_call_chunks=tool_call_chunks,  # type: ignore[arg-type]
        )
    elif role in ("system", "developer") or default_class == SystemMessageChunk:
        if role == "developer":
            additional_kwargs = {"__openai_role__": "developer"}
        else:
            additional_kwargs = {}
        return SystemMessageChunk(
            content=content, id=id_, additional_kwargs=additional_kwargs
        )
    elif role == "function" or default_class == FunctionMessageChunk:
        return FunctionMessageChunk(content=content, name=_dict["name"], id=id_)
    elif role == "tool" or default_class == ToolMessageChunk:
        return ToolMessageChunk(
            content=content, tool_call_id=_dict["tool_call_id"], id=id_
        )
    elif role or default_class == ChatMessageChunk:
        return ChatMessageChunk(content=content, role=role, id=id_)
    else:
        return default_class(content=content, id=id_)  # type: ignore


def _convert_chunk_to_generation_chunk(
    chunk: dict, default_chunk_class: Type, base_generation_info: Optional[Dict]
) -> Optional[ChatGenerationChunk]:
    if chunk.get("type") == "content.delta":  # from beta.chat.completions.stream
        return None
    token_usage = chunk.get("usage")
    choices = (
        chunk.get("choices", [])
        # from beta.chat.completions.stream
        or chunk.get("chunk", {}).get("choices", [])
    )

    usage_metadata: Optional[UsageMetadata] = (
        _create_usage_metadata(token_usage) if token_usage else None
    )
    if len(choices) == 0:
        # logprobs is implicitly None
        generation_chunk = ChatGenerationChunk(
            message=default_chunk_class(content="", usage_metadata=usage_metadata)
        )
        return generation_chunk

    choice = choices[0]
    if choice["delta"] is None:
        return None

    message_chunk = _convert_delta_to_message_chunk(
        choice["delta"], default_chunk_class
    )
    generation_info = {**base_generation_info} if base_generation_info else {}

    if finish_reason := choice.get("finish_reason"):
        generation_info["finish_reason"] = finish_reason
        if model_name := chunk.get("model"):
            generation_info["model_name"] = model_name
        if system_fingerprint := chunk.get("system_fingerprint"):
            generation_info["system_fingerprint"] = system_fingerprint

    logprobs = choice.get("logprobs")
    if logprobs:
        generation_info["logprobs"] = logprobs

    if usage_metadata and isinstance(message_chunk, AIMessageChunk):
        message_chunk.usage_metadata = usage_metadata

    generation_chunk = ChatGenerationChunk(
        message=message_chunk, generation_info=generation_info or None
    )
    return generation_chunk


def _update_token_usage(
    overall_token_usage: Union[int, dict], new_usage: Union[int, dict]
) -> Union[int, dict]:
    # Token usage is either ints or dictionaries
    # `reasoning_tokens` is nested inside `completion_tokens_details`
    if isinstance(new_usage, int):
        if not isinstance(overall_token_usage, int):
            raise ValueError(
                f"Got different types for token usage: "
                f"{type(new_usage)} and {type(overall_token_usage)}"
            )
        return new_usage + overall_token_usage
    elif isinstance(new_usage, dict):
        if not isinstance(overall_token_usage, dict):
            raise ValueError(
                f"Got different types for token usage: "
                f"{type(new_usage)} and {type(overall_token_usage)}"
            )
        return {
            k: _update_token_usage(overall_token_usage.get(k, 0), v)
            for k, v in new_usage.items()
        }
    else:
        warnings.warn(f"Unexpected type for token usage: {type(new_usage)}")
        return new_usage


def _handle_openai_bad_request(e: openai.BadRequestError) -> None:
    if (
        "'response_format' of type 'json_schema' is not supported with this model"
    ) in e.message:
        message = (
            "This model does not support OpenAI's structured output feature, which "
            "is the default method for `with_structured_output` as of "
            "langchain-openai==0.3. To use `with_structured_output` with this model, "
            'specify `method="function_calling"`.'
        )
        warnings.warn(message)
        raise e
    elif "Invalid schema for response_format" in e.message:
        message = (
            "Invalid schema for OpenAI's structured output feature, which is the "
            "default method for `with_structured_output` as of langchain-openai==0.3. "
            'Specify `method="function_calling"` instead or update your schema. '
            "See supported schemas: "
            "https://platform.openai.com/docs/guides/structured-outputs#supported-schemas"  # noqa: E501
        )
        warnings.warn(message)
        raise e
    else:
        raise


class _FunctionCall(TypedDict):
    name: str


_BM = TypeVar("_BM", bound=BaseModel)
_DictOrPydanticClass = Union[Dict[str, Any], Type[_BM], Type]
_DictOrPydantic = Union[Dict, _BM]


class _AllReturnType(TypedDict):
    raw: BaseMessage
    parsed: Optional[_DictOrPydantic]
    parsing_error: Optional[BaseException]


class BaseChatOpenAI(BaseChatModel):
    client: Any = Field(default=None, exclude=True)  #: :meta private:
    async_client: Any = Field(default=None, exclude=True)  #: :meta private:
    root_client: Any = Field(default=None, exclude=True)  #: :meta private:
    root_async_client: Any = Field(default=None, exclude=True)  #: :meta private:
    model_name: str = Field(default="gpt-3.5-turbo", alias="model")
    """Model name to use."""
    temperature: Optional[float] = None
    """What sampling temperature to use."""
    model_kwargs: Dict[str, Any] = Field(default_factory=dict)
    """Holds any model parameters valid for `create` call not explicitly specified."""
    openai_api_key: Optional[SecretStr] = Field(
        alias="api_key", default_factory=secret_from_env("OPENAI_API_KEY", default=None)
    )
    openai_api_base: Optional[str] = Field(default=None, alias="base_url")
    """Base URL path for API requests, leave blank if not using a proxy or service 
        emulator."""
    openai_organization: Optional[str] = Field(default=None, alias="organization")
    """Automatically inferred from env var `OPENAI_ORG_ID` if not provided."""
    # to support explicit proxy for OpenAI
    openai_proxy: Optional[str] = Field(
        default_factory=from_env("OPENAI_PROXY", default=None)
    )
    request_timeout: Union[float, Tuple[float, float], Any, None] = Field(
        default=None, alias="timeout"
    )
    """Timeout for requests to OpenAI completion API. Can be float, httpx.Timeout or 
        None."""
    max_retries: Optional[int] = None
    """Maximum number of retries to make when generating."""
    presence_penalty: Optional[float] = None
    """Penalizes repeated tokens."""
    frequency_penalty: Optional[float] = None
    """Penalizes repeated tokens according to frequency."""
    seed: Optional[int] = None
    """Seed for generation"""
    logprobs: Optional[bool] = None
    """Whether to return logprobs."""
    top_logprobs: Optional[int] = None
    """Number of most likely tokens to return at each token position, each with
     an associated log probability. `logprobs` must be set to true 
     if this parameter is used."""
    logit_bias: Optional[Dict[int, int]] = None
    """Modify the likelihood of specified tokens appearing in the completion."""
    streaming: bool = False
    """Whether to stream the results or not."""
    n: Optional[int] = None
    """Number of chat completions to generate for each prompt."""
    top_p: Optional[float] = None
    """Total probability mass of tokens to consider at each step."""
    max_tokens: Optional[int] = Field(default=None)
    """Maximum number of tokens to generate."""
    reasoning_effort: Optional[str] = None
    """Constrains effort on reasoning for reasoning models. 
    
    o1 models only.

    Currently supported values are low, medium, and high. Reducing reasoning effort 
    can result in faster responses and fewer tokens used on reasoning in a response.
    
    .. versionadded:: 0.2.14
    """
    tiktoken_model_name: Optional[str] = None
    """The model name to pass to tiktoken when using this class. 
    Tiktoken is used to count the number of tokens in documents to constrain 
    them to be under a certain limit. By default, when set to None, this will 
    be the same as the embedding model name. However, there are some cases 
    where you may want to use this Embedding class with a model name not 
    supported by tiktoken. This can include when using Azure embeddings or 
    when using one of the many model providers that expose an OpenAI-like 
    API but with different models. In those cases, in order to avoid erroring 
    when tiktoken is called, you can specify a model name to use here."""
    default_headers: Union[Mapping[str, str], None] = None
    default_query: Union[Mapping[str, object], None] = None
    # Configure a custom httpx client. See the
    # [httpx documentation](https://www.python-httpx.org/api/#client) for more details.
    http_client: Union[Any, None] = Field(default=None, exclude=True)
    """Optional httpx.Client. Only used for sync invocations. Must specify 
        http_async_client as well if you'd like a custom client for async invocations.
    """
    http_async_client: Union[Any, None] = Field(default=None, exclude=True)
    """Optional httpx.AsyncClient. Only used for async invocations. Must specify 
        http_client as well if you'd like a custom client for sync invocations."""
    stop: Optional[Union[List[str], str]] = Field(default=None, alias="stop_sequences")
    """Default stop sequences."""
    extra_body: Optional[Mapping[str, Any]] = None
    """Optional additional JSON properties to include in the request parameters when
    making requests to OpenAI compatible APIs, such as vLLM."""
    include_response_headers: bool = False
    """Whether to include response headers in the output message response_metadata."""
    disabled_params: Optional[Dict[str, Any]] = Field(default=None)
    """Parameters of the OpenAI client or chat.completions endpoint that should be 
    disabled for the given model.
    
    Should be specified as ``{"param": None | ['val1', 'val2']}`` where the key is the 
    parameter and the value is either None, meaning that parameter should never be
    used, or it's a list of disabled values for the parameter.
    
    For example, older models may not support the 'parallel_tool_calls' parameter at 
    all, in which case ``disabled_params={"parallel_tool_calls": None}`` can ben passed 
    in.
    
    If a parameter is disabled then it will not be used by default in any methods, e.g.
    in :meth:`~langchain_openai.chat_models.base.ChatOpenAI.with_structured_output`.
    However this does not prevent a user from directly passed in the parameter during
    invocation. 
    """

    model_config = ConfigDict(populate_by_name=True)

    @model_validator(mode="before")
    @classmethod
    def build_extra(cls, values: Dict[str, Any]) -> Any:
        """Build extra kwargs from additional params that were passed in."""
        all_required_field_names = get_pydantic_field_names(cls)
        values = _build_model_kwargs(values, all_required_field_names)
        return values

    @model_validator(mode="before")
    @classmethod
    def validate_temperature(cls, values: Dict[str, Any]) -> Any:
        """Currently o1 models only allow temperature=1."""
        model = values.get("model_name") or values.get("model") or ""
        if model.startswith("o1") and "temperature" not in values:
            values["temperature"] = 1
        return values

    @model_validator(mode="before")
    @classmethod
    def validate_disable_streaming(cls, values: Dict[str, Any]) -> Any:
        """Disable streaming if n > 1."""
        model = values.get("model_name") or values.get("model") or ""
        if model == "o1" and values.get("disable_streaming") is None:
            values["disable_streaming"] = True
        return values

    @model_validator(mode="after")
    def validate_environment(self) -> Self:
        """Validate that api key and python package exists in environment."""
        if self.n is not None and self.n < 1:
            raise ValueError("n must be at least 1.")
        elif self.n is not None and self.n > 1 and self.streaming:
            raise ValueError("n must be 1 when streaming.")

        # Check OPENAI_ORGANIZATION for backwards compatibility.
        self.openai_organization = (
            self.openai_organization
            or os.getenv("OPENAI_ORG_ID")
            or os.getenv("OPENAI_ORGANIZATION")
        )
        self.openai_api_base = self.openai_api_base or os.getenv("OPENAI_API_BASE")
        client_params: dict = {
            "api_key": (
                self.openai_api_key.get_secret_value() if self.openai_api_key else None
            ),
            "organization": self.openai_organization,
            "base_url": self.openai_api_base,
            "timeout": self.request_timeout,
            "default_headers": self.default_headers,
            "default_query": self.default_query,
        }
        if self.max_retries is not None:
            client_params["max_retries"] = self.max_retries

        if self.openai_proxy and (self.http_client or self.http_async_client):
            openai_proxy = self.openai_proxy
            http_client = self.http_client
            http_async_client = self.http_async_client
            raise ValueError(
                "Cannot specify 'openai_proxy' if one of "
                "'http_client'/'http_async_client' is already specified. Received:\n"
                f"{openai_proxy=}\n{http_client=}\n{http_async_client=}"
            )
        if not self.client:
            if self.openai_proxy and not self.http_client:
                try:
                    import httpx
                except ImportError as e:
                    raise ImportError(
                        "Could not import httpx python package. "
                        "Please install it with `pip install httpx`."
                    ) from e
                self.http_client = httpx.Client(proxy=self.openai_proxy)
            sync_specific = {"http_client": self.http_client}
            self.root_client = openai.OpenAI(**client_params, **sync_specific)  # type: ignore[arg-type]
            self.client = self.root_client.chat.completions
        if not self.async_client:
            if self.openai_proxy and not self.http_async_client:
                try:
                    import httpx
                except ImportError as e:
                    raise ImportError(
                        "Could not import httpx python package. "
                        "Please install it with `pip install httpx`."
                    ) from e
                self.http_async_client = httpx.AsyncClient(proxy=self.openai_proxy)
            async_specific = {"http_client": self.http_async_client}
            self.root_async_client = openai.AsyncOpenAI(
                **client_params,
                **async_specific,  # type: ignore[arg-type]
            )
            self.async_client = self.root_async_client.chat.completions
        return self

    @property
    def _default_params(self) -> Dict[str, Any]:
        """Get the default parameters for calling OpenAI API."""
        exclude_if_none = {
            "presence_penalty": self.presence_penalty,
            "frequency_penalty": self.frequency_penalty,
            "seed": self.seed,
            "top_p": self.top_p,
            "logprobs": self.logprobs,
            "top_logprobs": self.top_logprobs,
            "logit_bias": self.logit_bias,
            "stop": self.stop or None,  # also exclude empty list for this
            "max_tokens": self.max_tokens,
            "extra_body": self.extra_body,
            "n": self.n,
            "temperature": self.temperature,
            "reasoning_effort": self.reasoning_effort,
        }

        params = {
            "model": self.model_name,
            "stream": self.streaming,
            **{k: v for k, v in exclude_if_none.items() if v is not None},
            **self.model_kwargs,
        }

        return params

    def _combine_llm_outputs(self, llm_outputs: List[Optional[dict]]) -> dict:
        overall_token_usage: dict = {}
        system_fingerprint = None
        for output in llm_outputs:
            if output is None:
                # Happens in streaming
                continue
            token_usage = output["token_usage"]
            if token_usage is not None:
                for k, v in token_usage.items():
                    if v is None:
                        continue
                    if k in overall_token_usage:
                        overall_token_usage[k] = _update_token_usage(
                            overall_token_usage[k], v
                        )
                    else:
                        overall_token_usage[k] = v
            if system_fingerprint is None:
                system_fingerprint = output.get("system_fingerprint")
        combined = {"token_usage": overall_token_usage, "model_name": self.model_name}
        if system_fingerprint:
            combined["system_fingerprint"] = system_fingerprint
        return combined

    def _stream(
        self,
        messages: List[BaseMessage],
        stop: Optional[List[str]] = None,
        run_manager: Optional[CallbackManagerForLLMRun] = None,
        **kwargs: Any,
    ) -> Iterator[ChatGenerationChunk]:
        kwargs["stream"] = True
        payload = self._get_request_payload(messages, stop=stop, **kwargs)
        default_chunk_class: Type[BaseMessageChunk] = AIMessageChunk
        base_generation_info = {}

        if "response_format" in payload:
            if self.include_response_headers:
                warnings.warn(
                    "Cannot currently include response headers when response_format is "
                    "specified."
                )
            payload.pop("stream")
            response_stream = self.root_client.beta.chat.completions.stream(**payload)
            context_manager = response_stream
        else:
            if self.include_response_headers:
                raw_response = self.client.with_raw_response.create(**payload)
                response = raw_response.parse()
                base_generation_info = {"headers": dict(raw_response.headers)}
            else:
                response = self.client.create(**payload)
            context_manager = response
        try:
            with context_manager as response:
                is_first_chunk = True
                for chunk in response:
                    if not isinstance(chunk, dict):
                        chunk = chunk.model_dump()
                    generation_chunk = _convert_chunk_to_generation_chunk(
                        chunk,
                        default_chunk_class,
                        base_generation_info if is_first_chunk else {},
                    )
                    if generation_chunk is None:
                        continue
                    default_chunk_class = generation_chunk.message.__class__
                    logprobs = (generation_chunk.generation_info or {}).get("logprobs")
                    if run_manager:
                        run_manager.on_llm_new_token(
                            generation_chunk.text,
                            chunk=generation_chunk,
                            logprobs=logprobs,
                        )
                    is_first_chunk = False
                    yield generation_chunk
        except openai.BadRequestError as e:
            _handle_openai_bad_request(e)
        if hasattr(response, "get_final_completion") and "response_format" in payload:
            final_completion = response.get_final_completion()
            generation_chunk = self._get_generation_chunk_from_completion(
                final_completion
            )
            if run_manager:
                run_manager.on_llm_new_token(
                    generation_chunk.text, chunk=generation_chunk
                )
            yield generation_chunk

    def _generate(
        self,
        messages: List[BaseMessage],
        stop: Optional[List[str]] = None,
        run_manager: Optional[CallbackManagerForLLMRun] = None,
        **kwargs: Any,
    ) -> ChatResult:
        if self.streaming:
            stream_iter = self._stream(
                messages, stop=stop, run_manager=run_manager, **kwargs
            )
            return generate_from_stream(stream_iter)
        payload = self._get_request_payload(messages, stop=stop, **kwargs)
        generation_info = None
        if "response_format" in payload:
            if self.include_response_headers:
                warnings.warn(
                    "Cannot currently include response headers when response_format is "
                    "specified."
                )
            payload.pop("stream")
            try:
                response = self.root_client.beta.chat.completions.parse(**payload)
            except openai.BadRequestError as e:
                _handle_openai_bad_request(e)
        elif self.include_response_headers:
            raw_response = self.client.with_raw_response.create(**payload)
            response = raw_response.parse()
            generation_info = {"headers": dict(raw_response.headers)}
        else:
            response = self.client.create(**payload)
        return self._create_chat_result(response, generation_info)

    def _get_request_payload(
        self,
        input_: LanguageModelInput,
        *,
        stop: Optional[List[str]] = None,
        **kwargs: Any,
    ) -> dict:
        messages = self._convert_input(input_).to_messages()
        if stop is not None:
            kwargs["stop"] = stop

        return {
            "messages": [_convert_message_to_dict(m) for m in messages],
            **self._default_params,
            **kwargs,
        }

    def _create_chat_result(
        self,
        response: Union[dict, openai.BaseModel],
        generation_info: Optional[Dict] = None,
    ) -> ChatResult:
        generations = []

        response_dict = (
            response if isinstance(response, dict) else response.model_dump()
        )
        # Sometimes the AI Model calling will get error, we should raise it.
        # Otherwise, the next code 'choices.extend(response["choices"])'
        # will throw a "TypeError: 'NoneType' object is not iterable" error
        # to mask the true error. Because 'response["choices"]' is None.
        if response_dict.get("error"):
            raise ValueError(response_dict.get("error"))

        token_usage = response_dict.get("usage")
        for res in response_dict["choices"]:
            message = _convert_dict_to_message(res["message"])
            if token_usage and isinstance(message, AIMessage):
                message.usage_metadata = _create_usage_metadata(token_usage)
            generation_info = generation_info or {}
            generation_info["finish_reason"] = (
                res.get("finish_reason")
                if res.get("finish_reason") is not None
                else generation_info.get("finish_reason")
            )
            if "logprobs" in res:
                generation_info["logprobs"] = res["logprobs"]
            gen = ChatGeneration(message=message, generation_info=generation_info)
            generations.append(gen)
        llm_output = {
            "token_usage": token_usage,
            "model_name": response_dict.get("model", self.model_name),
            "system_fingerprint": response_dict.get("system_fingerprint", ""),
        }

        if isinstance(response, openai.BaseModel) and getattr(
            response, "choices", None
        ):
            message = response.choices[0].message  # type: ignore[attr-defined]
            if hasattr(message, "parsed"):
                generations[0].message.additional_kwargs["parsed"] = message.parsed
            if hasattr(message, "refusal"):
                generations[0].message.additional_kwargs["refusal"] = message.refusal

        return ChatResult(generations=generations, llm_output=llm_output)

    async def _astream(
        self,
        messages: List[BaseMessage],
        stop: Optional[List[str]] = None,
        run_manager: Optional[AsyncCallbackManagerForLLMRun] = None,
        **kwargs: Any,
    ) -> AsyncIterator[ChatGenerationChunk]:
        kwargs["stream"] = True
        payload = self._get_request_payload(messages, stop=stop, **kwargs)
        default_chunk_class: Type[BaseMessageChunk] = AIMessageChunk
        base_generation_info = {}

        if "response_format" in payload:
            if self.include_response_headers:
                warnings.warn(
                    "Cannot currently include response headers when response_format is "
                    "specified."
                )
            payload.pop("stream")
            response_stream = self.root_async_client.beta.chat.completions.stream(
                **payload
            )
            context_manager = response_stream
        else:
            if self.include_response_headers:
                raw_response = await self.async_client.with_raw_response.create(
                    **payload
                )
                response = raw_response.parse()
                base_generation_info = {"headers": dict(raw_response.headers)}
            else:
                response = await self.async_client.create(**payload)
            context_manager = response
        try:
            async with context_manager as response:
                is_first_chunk = True
                async for chunk in response:
                    if not isinstance(chunk, dict):
                        chunk = chunk.model_dump()
                    generation_chunk = _convert_chunk_to_generation_chunk(
                        chunk,
                        default_chunk_class,
                        base_generation_info if is_first_chunk else {},
                    )
                    if generation_chunk is None:
                        continue
                    default_chunk_class = generation_chunk.message.__class__
                    logprobs = (generation_chunk.generation_info or {}).get("logprobs")
                    if run_manager:
                        await run_manager.on_llm_new_token(
                            generation_chunk.text,
                            chunk=generation_chunk,
                            logprobs=logprobs,
                        )
                    is_first_chunk = False
                    yield generation_chunk
        except openai.BadRequestError as e:
            _handle_openai_bad_request(e)
        if hasattr(response, "get_final_completion") and "response_format" in payload:
            final_completion = await response.get_final_completion()
            generation_chunk = self._get_generation_chunk_from_completion(
                final_completion
            )
            if run_manager:
                await run_manager.on_llm_new_token(
                    generation_chunk.text, chunk=generation_chunk
                )
            yield generation_chunk

    async def _agenerate(
        self,
        messages: List[BaseMessage],
        stop: Optional[List[str]] = None,
        run_manager: Optional[AsyncCallbackManagerForLLMRun] = None,
        **kwargs: Any,
    ) -> ChatResult:
        if self.streaming:
            stream_iter = self._astream(
                messages, stop=stop, run_manager=run_manager, **kwargs
            )
            return await agenerate_from_stream(stream_iter)
        payload = self._get_request_payload(messages, stop=stop, **kwargs)
        generation_info = None
        if "response_format" in payload:
            if self.include_response_headers:
                warnings.warn(
                    "Cannot currently include response headers when response_format is "
                    "specified."
                )
            payload.pop("stream")
            try:
                response = await self.root_async_client.beta.chat.completions.parse(
                    **payload
                )
            except openai.BadRequestError as e:
                _handle_openai_bad_request(e)
        elif self.include_response_headers:
            raw_response = await self.async_client.with_raw_response.create(**payload)
            response = raw_response.parse()
            generation_info = {"headers": dict(raw_response.headers)}
        else:
            response = await self.async_client.create(**payload)
        return await run_in_executor(
            None, self._create_chat_result, response, generation_info
        )

    @property
    def _identifying_params(self) -> Dict[str, Any]:
        """Get the identifying parameters."""
        return {"model_name": self.model_name, **self._default_params}

    def _get_invocation_params(
        self, stop: Optional[List[str]] = None, **kwargs: Any
    ) -> Dict[str, Any]:
        """Get the parameters used to invoke the model."""
        return {
            "model": self.model_name,
            **super()._get_invocation_params(stop=stop),
            **self._default_params,
            **kwargs,
        }

    def _get_ls_params(
        self, stop: Optional[List[str]] = None, **kwargs: Any
    ) -> LangSmithParams:
        """Get standard params for tracing."""
        params = self._get_invocation_params(stop=stop, **kwargs)
        ls_params = LangSmithParams(
            ls_provider="openai",
            ls_model_name=self.model_name,
            ls_model_type="chat",
            ls_temperature=params.get("temperature", self.temperature),
        )
        if ls_max_tokens := params.get("max_tokens", self.max_tokens) or params.get(
            "max_completion_tokens", self.max_tokens
        ):
            ls_params["ls_max_tokens"] = ls_max_tokens
        if ls_stop := stop or params.get("stop", None):
            ls_params["ls_stop"] = ls_stop
        return ls_params

    @property
    def _llm_type(self) -> str:
        """Return type of chat model."""
        return "openai-chat"

    def _get_encoding_model(self) -> Tuple[str, tiktoken.Encoding]:
        if self.tiktoken_model_name is not None:
            model = self.tiktoken_model_name
        else:
            model = self.model_name
        try:
            encoding = tiktoken.encoding_for_model(model)
        except KeyError:
            model = "cl100k_base"
            encoding = tiktoken.get_encoding(model)
        return model, encoding

    def get_token_ids(self, text: str) -> List[int]:
        """Get the tokens present in the text with tiktoken package."""
        if self.custom_get_token_ids is not None:
            return self.custom_get_token_ids(text)
        # tiktoken NOT supported for Python 3.7 or below
        if sys.version_info[1] <= 7:
            return super().get_token_ids(text)
        _, encoding_model = self._get_encoding_model()
        return encoding_model.encode(text)

    def get_num_tokens_from_messages(
        self,
        messages: List[BaseMessage],
        tools: Optional[
            Sequence[Union[Dict[str, Any], Type, Callable, BaseTool]]
        ] = None,
    ) -> int:
        """Calculate num tokens for gpt-3.5-turbo and gpt-4 with tiktoken package.

        **Requirements**: You must have the ``pillow`` installed if you want to count
        image tokens if you are specifying the image as a base64 string, and you must
        have both ``pillow`` and ``httpx`` installed if you are specifying the image
        as a URL. If these aren't installed image inputs will be ignored in token
        counting.

        OpenAI reference: https://github.com/openai/openai-cookbook/blob/
        main/examples/How_to_format_inputs_to_ChatGPT_models.ipynb

        Args:
            messages: The message inputs to tokenize.
            tools: If provided, sequence of dict, BaseModel, function, or BaseTools
                to be converted to tool schemas.
        """
        # TODO: Count bound tools as part of input.
        if tools is not None:
            warnings.warn(
                "Counting tokens in tool schemas is not yet supported. Ignoring tools."
            )
        if sys.version_info[1] <= 7:
            return super().get_num_tokens_from_messages(messages)
        model, encoding = self._get_encoding_model()
        if model.startswith("gpt-3.5-turbo-0301"):
            # every message follows <im_start>{role/name}\n{content}<im_end>\n
            tokens_per_message = 4
            # if there's a name, the role is omitted
            tokens_per_name = -1
        elif model.startswith("gpt-3.5-turbo") or model.startswith("gpt-4"):
            tokens_per_message = 3
            tokens_per_name = 1
        else:
            raise NotImplementedError(
                f"get_num_tokens_from_messages() is not presently implemented "
                f"for model {model}. See "
                "https://platform.openai.com/docs/guides/text-generation/managing-tokens"  # noqa: E501
                " for information on how messages are converted to tokens."
            )
        num_tokens = 0
        messages_dict = [_convert_message_to_dict(m) for m in messages]
        for message in messages_dict:
            num_tokens += tokens_per_message
            for key, value in message.items():
                # This is an inferred approximation. OpenAI does not document how to
                # count tool message tokens.
                if key == "tool_call_id":
                    num_tokens += 3
                    continue
                if isinstance(value, list):
                    # content or tool calls
                    for val in value:
                        if isinstance(val, str) or val["type"] == "text":
                            text = val["text"] if isinstance(val, dict) else val
                            num_tokens += len(encoding.encode(text))
                        elif val["type"] == "image_url":
                            if val["image_url"].get("detail") == "low":
                                num_tokens += 85
                            else:
                                image_size = _url_to_size(val["image_url"]["url"])
                                if not image_size:
                                    continue
                                num_tokens += _count_image_tokens(*image_size)
                        # Tool/function call token counting is not documented by OpenAI.
                        # This is an approximation.
                        elif val["type"] == "function":
                            num_tokens += len(
                                encoding.encode(val["function"]["arguments"])
                            )
                            num_tokens += len(encoding.encode(val["function"]["name"]))
                        else:
                            raise ValueError(
                                f"Unrecognized content block type\n\n{val}"
                            )
                elif not value:
                    continue
                else:
                    # Cast str(value) in case the message value is not a string
                    # This occurs with function messages
                    num_tokens += len(encoding.encode(str(value)))
                if key == "name":
                    num_tokens += tokens_per_name
        # every reply is primed with <im_start>assistant
        num_tokens += 3
        return num_tokens

    @deprecated(
        since="0.2.1",
        alternative="langchain_openai.chat_models.base.ChatOpenAI.bind_tools",
        removal="1.0.0",
    )
    def bind_functions(
        self,
        functions: Sequence[Union[Dict[str, Any], Type[BaseModel], Callable, BaseTool]],
        function_call: Optional[
            Union[_FunctionCall, str, Literal["auto", "none"]]
        ] = None,
        **kwargs: Any,
    ) -> Runnable[LanguageModelInput, BaseMessage]:
        """Bind functions (and other objects) to this chat model.

        Assumes model is compatible with OpenAI function-calling API.

        NOTE: Using bind_tools is recommended instead, as the `functions` and
            `function_call` request parameters are officially marked as deprecated by
            OpenAI.

        Args:
            functions: A list of function definitions to bind to this chat model.
                Can be  a dictionary, pydantic model, or callable. Pydantic
                models and callables will be automatically converted to
                their schema dictionary representation.
            function_call: Which function to require the model to call.
                Must be the name of the single provided function or
                "auto" to automatically determine which function to call
                (if any).
            **kwargs: Any additional parameters to pass to the
                :class:`~langchain.runnable.Runnable` constructor.
        """

        formatted_functions = [convert_to_openai_function(fn) for fn in functions]
        if function_call is not None:
            function_call = (
                {"name": function_call}
                if isinstance(function_call, str)
                and function_call not in ("auto", "none")
                else function_call
            )
            if isinstance(function_call, dict) and len(formatted_functions) != 1:
                raise ValueError(
                    "When specifying `function_call`, you must provide exactly one "
                    "function."
                )
            if (
                isinstance(function_call, dict)
                and formatted_functions[0]["name"] != function_call["name"]
            ):
                raise ValueError(
                    f"Function call {function_call} was specified, but the only "
                    f"provided function was {formatted_functions[0]['name']}."
                )
            kwargs = {**kwargs, "function_call": function_call}
        return super().bind(functions=formatted_functions, **kwargs)

    def bind_tools(
        self,
        tools: Sequence[Union[Dict[str, Any], Type, Callable, BaseTool]],
        *,
        tool_choice: Optional[
            Union[dict, str, Literal["auto", "none", "required", "any"], bool]
        ] = None,
        strict: Optional[bool] = None,
        **kwargs: Any,
    ) -> Runnable[LanguageModelInput, BaseMessage]:
        """Bind tool-like objects to this chat model.

        Assumes model is compatible with OpenAI tool-calling API.

        Args:
            tools: A list of tool definitions to bind to this chat model.
                Supports any tool definition handled by
                :meth:`langchain_core.utils.function_calling.convert_to_openai_tool`.
            tool_choice: Which tool to require the model to call. Options are:

                - str of the form ``"<<tool_name>>"``: calls <<tool_name>> tool.
                - ``"auto"``: automatically selects a tool (including no tool).
                - ``"none"``: does not call a tool.
                - ``"any"`` or ``"required"`` or ``True``: force at least one tool to be called.
                - dict of the form ``{"type": "function", "function": {"name": <<tool_name>>}}``: calls <<tool_name>> tool.
                - ``False`` or ``None``: no effect, default OpenAI behavior.
            strict: If True, model output is guaranteed to exactly match the JSON Schema
                provided in the tool definition. If True, the input schema will be
                validated according to
                https://platform.openai.com/docs/guides/structured-outputs/supported-schemas.
                If False, input schema will not be validated and model output will not
                be validated.
                If None, ``strict`` argument will not be passed to the model.
            kwargs: Any additional parameters are passed directly to
                :meth:`~langchain_openai.chat_models.base.ChatOpenAI.bind`.

        .. versionchanged:: 0.1.21

            Support for ``strict`` argument added.

        """  # noqa: E501

        formatted_tools = [
            convert_to_openai_tool(tool, strict=strict) for tool in tools
        ]
        if tool_choice:
            if isinstance(tool_choice, str):
                # tool_choice is a tool/function name
                if tool_choice not in ("auto", "none", "any", "required"):
                    tool_choice = {
                        "type": "function",
                        "function": {"name": tool_choice},
                    }
                # 'any' is not natively supported by OpenAI API.
                # We support 'any' since other models use this instead of 'required'.
                if tool_choice == "any":
                    tool_choice = "required"
            elif isinstance(tool_choice, bool):
                tool_choice = "required"
            elif isinstance(tool_choice, dict):
                tool_names = [
                    formatted_tool["function"]["name"]
                    for formatted_tool in formatted_tools
                ]
                if not any(
                    tool_name == tool_choice["function"]["name"]
                    for tool_name in tool_names
                ):
                    raise ValueError(
                        f"Tool choice {tool_choice} was specified, but the only "
                        f"provided tools were {tool_names}."
                    )
            else:
                raise ValueError(
                    f"Unrecognized tool_choice type. Expected str, bool or dict. "
                    f"Received: {tool_choice}"
                )
            kwargs["tool_choice"] = tool_choice
        return super().bind(tools=formatted_tools, **kwargs)

    def with_structured_output(
        self,
        schema: _DictOrPydanticClass[Any] = None,
        *,
        method: Literal[
            "function_calling", "json_mode", "json_schema"
        ] = "function_calling",
        include_raw: bool = False,
        strict: Optional[bool] = None,
        **kwargs: Any,
    ) -> Runnable[LanguageModelInput, _DictOrPydantic]:
        """Model wrapper that returns outputs formatted to match the given schema.

        Args:
            schema:
                The output schema. Can be passed in as:

                - an OpenAI function/tool schema,
                - a JSON Schema,
                - a TypedDict class (support added in 0.1.20),
                - or a Pydantic class.

                If ``schema`` is a Pydantic class then the model output will be a
                Pydantic instance of that class, and the model-generated fields will be
                validated by the Pydantic class. Otherwise the model output will be a
                dict and will not be validated. See :meth:`langchain_core.utils.function_calling.convert_to_openai_tool`
                for more on how to properly specify types and descriptions of
                schema fields when specifying a Pydantic or TypedDict class.

            method: The method for steering model generation, one of:

                - "function_calling":
                    Uses OpenAI's tool-calling (formerly called function calling)
                    API: https://platform.openai.com/docs/guides/function-calling
                - "json_schema":
                    Uses OpenAI's Structured Output API: https://platform.openai.com/docs/guides/structured-outputs
                    Supported for "gpt-4o-mini", "gpt-4o-2024-08-06", "o1", and later
                    models.
                - "json_mode":
                    Uses OpenAI's JSON mode. Note that if using JSON mode then you
                    must include instructions for formatting the output into the
                    desired schema into the model call:
                    https://platform.openai.com/docs/guides/structured-outputs/json-mode

                Learn more about the differences between the methods and which models
                support which methods here:

                - https://platform.openai.com/docs/guides/structured-outputs/structured-outputs-vs-json-mode
                - https://platform.openai.com/docs/guides/structured-outputs/function-calling-vs-response-format

            include_raw:
                If False then only the parsed structured output is returned. If
                an error occurs during model output parsing it will be raised. If True
                then both the raw model response (a BaseMessage) and the parsed model
                response will be returned. If an error occurs during output parsing it
                will be caught and returned as well. The final output is always a dict
                with keys "raw", "parsed", and "parsing_error".
            strict:

                - True:
                    Model output is guaranteed to exactly match the schema.
                    The input schema will also be validated according to
                    https://platform.openai.com/docs/guides/structured-outputs/supported-schemas
                - False:
                    Input schema will not be validated and model output will not be
                    validated.
                - None:
                    ``strict`` argument will not be passed to the model.

            kwargs: Additional keyword args aren't supported.

        Returns:
            A Runnable that takes same inputs as a :class:`langchain_core.language_models.chat.BaseChatModel`.

            | If ``include_raw`` is False and ``schema`` is a Pydantic class, Runnable outputs an instance of ``schema`` (i.e., a Pydantic object). Otherwise, if ``include_raw`` is False then Runnable outputs a dict.

            | If ``include_raw`` is True, then Runnable outputs a dict with keys:

            - "raw": BaseMessage
            - "parsed": None if there was a parsing error, otherwise the type depends on the ``schema`` as described above.
            - "parsing_error": Optional[BaseException]

        .. versionchanged:: 0.1.20

            Added support for TypedDict class ``schema``.

        .. versionchanged:: 0.1.21

            Support for ``strict`` argument added.
            Support for ``method`` = "json_schema" added.
        """  # noqa: E501
        if kwargs:
            raise ValueError(f"Received unsupported arguments {kwargs}")
        if strict is not None and method == "json_mode":
            raise ValueError(
                "Argument `strict` is not supported with `method`='json_mode'"
            )
        is_pydantic_schema = _is_pydantic_class(schema)

        if method == "json_schema":
            # Check for Pydantic BaseModel V1
            if (
                is_pydantic_schema and issubclass(schema, BaseModelV1)  # type: ignore[arg-type]
            ):
                warnings.warn(
                    "Received a Pydantic BaseModel V1 schema. This is not supported by "
                    'method="json_schema". Please use method="function_calling" '
                    "or specify schema via JSON Schema or Pydantic V2 BaseModel. "
                    'Overriding to method="function_calling".'
                )
                method = "function_calling"
            # Check for incompatible model
            if self.model_name and (
                self.model_name.startswith("gpt-3")
                or self.model_name.startswith("gpt-4-")
                or self.model_name == "gpt-4"
            ):
                warnings.warn(
                    f"Cannot use method='json_schema' with model {self.model_name} "
                    f"since it doesn't support OpenAI's Structured Output API. You can "
                    f"see supported models here: "
                    f"https://platform.openai.com/docs/guides/structured-outputs#supported-models. "  # noqa: E501
                    "To fix this warning, set `method='function_calling'. "
                    "Overriding to method='function_calling'."
                )
                method = "function_calling"

        if method == "function_calling":
            if schema is None:
                raise ValueError(
                    "schema must be specified when method is not 'json_mode'. "
                    "Received None."
                )
            tool_name = convert_to_openai_tool(schema)["function"]["name"]
            bind_kwargs = self._filter_disabled_params(
                tool_choice=tool_name,
                parallel_tool_calls=False,
                strict=strict,
                structured_output_format={
                    "kwargs": {"method": method},
                    "schema": schema,
                },
            )

            llm = self.bind_tools([schema], **bind_kwargs)
            if is_pydantic_schema:
<<<<<<< HEAD
                output_parser: OutputParserLike = PydanticToolsParser(
                    tools=[schema], first_tool_only=True # type: ignore
=======
                output_parser: Runnable = PydanticToolsParser(
                    tools=[schema],  # type: ignore[list-item]
                    first_tool_only=True,  # type: ignore[list-item]
>>>>>>> 5ae4ed79
                )
            else:
                output_parser = JsonOutputKeyToolsParser(
                    key_name=tool_name, first_tool_only=True
                )
        elif method == "json_mode":
            llm = self.bind(
                response_format={"type": "json_object"},
                structured_output_format={
                    "kwargs": {"method": method},
                    "schema": schema,
                },
            )
            output_parser = (
<<<<<<< HEAD
                PydanticOutputParser(pydantic_object=schema) # type: ignore
=======
                PydanticOutputParser(pydantic_object=schema)  # type: ignore[arg-type]
>>>>>>> 5ae4ed79
                if is_pydantic_schema
                else JsonOutputParser()
            )
        elif method == "json_schema":
            if schema is None:
                raise ValueError(
                    "schema must be specified when method is not 'json_mode'. "
                    "Received None."
                )
            response_format = _convert_to_openai_response_format(schema, strict=strict)
            llm = self.bind(
                response_format=response_format,
                structured_output_format={
                    "kwargs": {"method": method},
                    "schema": convert_to_openai_tool(schema),
                },
            )
            if is_pydantic_schema:
                output_parser = _oai_structured_outputs_parser.with_types(
                    output_type=cast(type, schema)
                )
            else:
                output_parser = JsonOutputParser()
        else:
            raise ValueError(
                f"Unrecognized method argument. Expected one of 'function_calling' or "
                f"'json_mode'. Received: '{method}'"
            )

        if include_raw:
            parser_assign = RunnablePassthrough.assign(
                parsed=itemgetter("raw") | output_parser, parsing_error=lambda _: None
            )
            parser_none = RunnablePassthrough.assign(parsed=lambda _: None)
            parser_with_fallback = parser_assign.with_fallbacks(
                [parser_none], exception_key="parsing_error"
            )
            return RunnableMap(raw=llm) | parser_with_fallback
        else:
            return llm | output_parser

    def _filter_disabled_params(self, **kwargs: Any) -> Dict[str, Any]:
        if not self.disabled_params:
            return kwargs
        filtered = {}
        for k, v in kwargs.items():
            # Skip param
            if k in self.disabled_params and (
                self.disabled_params[k] is None or v in self.disabled_params[k]
            ):
                continue
            # Keep param
            else:
                filtered[k] = v
        return filtered

    def _get_generation_chunk_from_completion(
        self, completion: openai.BaseModel
    ) -> ChatGenerationChunk:
        """Get chunk from completion (e.g., from final completion of a stream)."""
        chat_result = self._create_chat_result(completion)
        chat_message = chat_result.generations[0].message
        if isinstance(chat_message, AIMessage):
            usage_metadata = chat_message.usage_metadata
        else:
            usage_metadata = None
        message = AIMessageChunk(
            content="",
            additional_kwargs=chat_message.additional_kwargs,
            usage_metadata=usage_metadata,
        )
        return ChatGenerationChunk(
            message=message, generation_info=chat_result.llm_output
        )


class ChatOpenAI(BaseChatOpenAI):  # type: ignore[override]
    """OpenAI chat model integration.

    .. dropdown:: Setup
        :open:

        Install ``langchain-openai`` and set environment variable ``OPENAI_API_KEY``.

        .. code-block:: bash

            pip install -U langchain-openai
            export OPENAI_API_KEY="your-api-key"

    .. dropdown:: Key init args — completion params

        model: str
            Name of OpenAI model to use.
        temperature: float
            Sampling temperature.
        max_tokens: Optional[int]
            Max number of tokens to generate.
        logprobs: Optional[bool]
            Whether to return logprobs.
        stream_options: Dict
            Configure streaming outputs, like whether to return token usage when
            streaming (``{"include_usage": True}``).

        See full list of supported init args and their descriptions in the params section.

    .. dropdown:: Key init args — client params

        timeout: Union[float, Tuple[float, float], Any, None]
            Timeout for requests.
        max_retries: Optional[int]
            Max number of retries.
        api_key: Optional[str]
            OpenAI API key. If not passed in will be read from env var OPENAI_API_KEY.
        base_url: Optional[str]
            Base URL for API requests. Only specify if using a proxy or service
            emulator.
        organization: Optional[str]
            OpenAI organization ID. If not passed in will be read from env
            var OPENAI_ORG_ID.

        See full list of supported init args and their descriptions in the params section.

    .. dropdown:: Instantiate

        .. code-block:: python

            from langchain_openai import ChatOpenAI

            llm = ChatOpenAI(
                model="gpt-4o",
                temperature=0,
                max_tokens=None,
                timeout=None,
                max_retries=2,
                # api_key="...",
                # base_url="...",
                # organization="...",
                # other params...
            )

        **NOTE**: Any param which is not explicitly supported will be passed directly to the
        ``openai.OpenAI.chat.completions.create(...)`` API every time to the model is
        invoked. For example:

        .. code-block:: python

            from langchain_openai import ChatOpenAI
            import openai

            ChatOpenAI(..., frequency_penalty=0.2).invoke(...)

            # results in underlying API call of:

            openai.OpenAI(..).chat.completions.create(..., frequency_penalty=0.2)

            # which is also equivalent to:

            ChatOpenAI(...).invoke(..., frequency_penalty=0.2)

    .. dropdown:: Invoke

        .. code-block:: python

            messages = [
                (
                    "system",
                    "You are a helpful translator. Translate the user sentence to French.",
                ),
                ("human", "I love programming."),
            ]
            llm.invoke(messages)

        .. code-block:: pycon

            AIMessage(
                content="J'adore la programmation.",
                response_metadata={
                    "token_usage": {
                        "completion_tokens": 5,
                        "prompt_tokens": 31,
                        "total_tokens": 36,
                    },
                    "model_name": "gpt-4o",
                    "system_fingerprint": "fp_43dfabdef1",
                    "finish_reason": "stop",
                    "logprobs": None,
                },
                id="run-012cffe2-5d3d-424d-83b5-51c6d4a593d1-0",
                usage_metadata={"input_tokens": 31, "output_tokens": 5, "total_tokens": 36},
            )

    .. dropdown:: Stream

        .. code-block:: python

            for chunk in llm.stream(messages):
                print(chunk)

        .. code-block:: python

            AIMessageChunk(content="", id="run-9e1517e3-12bf-48f2-bb1b-2e824f7cd7b0")
            AIMessageChunk(content="J", id="run-9e1517e3-12bf-48f2-bb1b-2e824f7cd7b0")
            AIMessageChunk(content="'adore", id="run-9e1517e3-12bf-48f2-bb1b-2e824f7cd7b0")
            AIMessageChunk(content=" la", id="run-9e1517e3-12bf-48f2-bb1b-2e824f7cd7b0")
            AIMessageChunk(
                content=" programmation", id="run-9e1517e3-12bf-48f2-bb1b-2e824f7cd7b0"
            )
            AIMessageChunk(content=".", id="run-9e1517e3-12bf-48f2-bb1b-2e824f7cd7b0")
            AIMessageChunk(
                content="",
                response_metadata={"finish_reason": "stop"},
                id="run-9e1517e3-12bf-48f2-bb1b-2e824f7cd7b0",
            )

        .. code-block:: python

            stream = llm.stream(messages)
            full = next(stream)
            for chunk in stream:
                full += chunk
            full

        .. code-block:: python

            AIMessageChunk(
                content="J'adore la programmation.",
                response_metadata={"finish_reason": "stop"},
                id="run-bf917526-7f58-4683-84f7-36a6b671d140",
            )

    .. dropdown:: Async

        .. code-block:: python

            await llm.ainvoke(messages)

            # stream:
            # async for chunk in (await llm.astream(messages))

            # batch:
            # await llm.abatch([messages])

        .. code-block:: python

            AIMessage(
                content="J'adore la programmation.",
                response_metadata={
                    "token_usage": {
                        "completion_tokens": 5,
                        "prompt_tokens": 31,
                        "total_tokens": 36,
                    },
                    "model_name": "gpt-4o",
                    "system_fingerprint": "fp_43dfabdef1",
                    "finish_reason": "stop",
                    "logprobs": None,
                },
                id="run-012cffe2-5d3d-424d-83b5-51c6d4a593d1-0",
                usage_metadata={"input_tokens": 31, "output_tokens": 5, "total_tokens": 36},
            )

    .. dropdown:: Tool calling

        .. code-block:: python

            from pydantic import BaseModel, Field


            class GetWeather(BaseModel):
                '''Get the current weather in a given location'''

                location: str = Field(
                    ..., description="The city and state, e.g. San Francisco, CA"
                )


            class GetPopulation(BaseModel):
                '''Get the current population in a given location'''

                location: str = Field(
                    ..., description="The city and state, e.g. San Francisco, CA"
                )


            llm_with_tools = llm.bind_tools(
                [GetWeather, GetPopulation]
                # strict = True  # enforce tool args schema is respected
            )
            ai_msg = llm_with_tools.invoke(
                "Which city is hotter today and which is bigger: LA or NY?"
            )
            ai_msg.tool_calls

        .. code-block:: python

            [
                {
                    "name": "GetWeather",
                    "args": {"location": "Los Angeles, CA"},
                    "id": "call_6XswGD5Pqk8Tt5atYr7tfenU",
                },
                {
                    "name": "GetWeather",
                    "args": {"location": "New York, NY"},
                    "id": "call_ZVL15vA8Y7kXqOy3dtmQgeCi",
                },
                {
                    "name": "GetPopulation",
                    "args": {"location": "Los Angeles, CA"},
                    "id": "call_49CFW8zqC9W7mh7hbMLSIrXw",
                },
                {
                    "name": "GetPopulation",
                    "args": {"location": "New York, NY"},
                    "id": "call_6ghfKxV264jEfe1mRIkS3PE7",
                },
            ]

        Note that ``openai >= 1.32`` supports a ``parallel_tool_calls`` parameter
        that defaults to ``True``. This parameter can be set to ``False`` to
        disable parallel tool calls:

        .. code-block:: python

            ai_msg = llm_with_tools.invoke(
                "What is the weather in LA and NY?", parallel_tool_calls=False
            )
            ai_msg.tool_calls

        .. code-block:: python

            [
                {
                    "name": "GetWeather",
                    "args": {"location": "Los Angeles, CA"},
                    "id": "call_4OoY0ZR99iEvC7fevsH8Uhtz",
                }
            ]

        Like other runtime parameters, ``parallel_tool_calls`` can be bound to a model
        using ``llm.bind(parallel_tool_calls=False)`` or during instantiation by
        setting ``model_kwargs``.

        See ``ChatOpenAI.bind_tools()`` method for more.

    .. dropdown:: Structured output

        .. code-block:: python

            from typing import Optional

            from pydantic import BaseModel, Field


            class Joke(BaseModel):
                '''Joke to tell user.'''

                setup: str = Field(description="The setup of the joke")
                punchline: str = Field(description="The punchline to the joke")
                rating: Optional[int] = Field(description="How funny the joke is, from 1 to 10")


            structured_llm = llm.with_structured_output(Joke)
            structured_llm.invoke("Tell me a joke about cats")

        .. code-block:: python

            Joke(
                setup="Why was the cat sitting on the computer?",
                punchline="To keep an eye on the mouse!",
                rating=None,
            )

        See ``ChatOpenAI.with_structured_output()`` for more.

    .. dropdown:: JSON mode

        .. code-block:: python

            json_llm = llm.bind(response_format={"type": "json_object"})
            ai_msg = json_llm.invoke(
                "Return a JSON object with key 'random_ints' and a value of 10 random ints in [0-99]"
            )
            ai_msg.content

        .. code-block:: python

            '\\n{\\n  "random_ints": [23, 87, 45, 12, 78, 34, 56, 90, 11, 67]\\n}'

    .. dropdown:: Image input

        .. code-block:: python

            import base64
            import httpx
            from langchain_core.messages import HumanMessage

            image_url = "https://upload.wikimedia.org/wikipedia/commons/thumb/d/dd/Gfp-wisconsin-madison-the-nature-boardwalk.jpg/2560px-Gfp-wisconsin-madison-the-nature-boardwalk.jpg"
            image_data = base64.b64encode(httpx.get(image_url).content).decode("utf-8")
            message = HumanMessage(
                content=[
                    {"type": "text", "text": "describe the weather in this image"},
                    {
                        "type": "image_url",
                        "image_url": {"url": f"data:image/jpeg;base64,{image_data}"},
                    },
                ]
            )
            ai_msg = llm.invoke([message])
            ai_msg.content

        .. code-block:: python

            "The weather in the image appears to be clear and pleasant. The sky is mostly blue with scattered, light clouds, suggesting a sunny day with minimal cloud cover. There is no indication of rain or strong winds, and the overall scene looks bright and calm. The lush green grass and clear visibility further indicate good weather conditions."

    .. dropdown:: Token usage

        .. code-block:: python

            ai_msg = llm.invoke(messages)
            ai_msg.usage_metadata

        .. code-block:: python

            {"input_tokens": 28, "output_tokens": 5, "total_tokens": 33}

        When streaming, set the ``stream_usage`` kwarg:

        .. code-block:: python

            stream = llm.stream(messages, stream_usage=True)
            full = next(stream)
            for chunk in stream:
                full += chunk
            full.usage_metadata

        .. code-block:: python

            {"input_tokens": 28, "output_tokens": 5, "total_tokens": 33}

        Alternatively, setting ``stream_usage`` when instantiating the model can be
        useful when incorporating ``ChatOpenAI`` into LCEL chains-- or when using
        methods like ``.with_structured_output``, which generate chains under the
        hood.

        .. code-block:: python

            llm = ChatOpenAI(model="gpt-4o", stream_usage=True)
            structured_llm = llm.with_structured_output(...)

    .. dropdown:: Logprobs

        .. code-block:: python

            logprobs_llm = llm.bind(logprobs=True)
            ai_msg = logprobs_llm.invoke(messages)
            ai_msg.response_metadata["logprobs"]

        .. code-block:: python

            {
                "content": [
                    {
                        "token": "J",
                        "bytes": [74],
                        "logprob": -4.9617593e-06,
                        "top_logprobs": [],
                    },
                    {
                        "token": "'adore",
                        "bytes": [39, 97, 100, 111, 114, 101],
                        "logprob": -0.25202933,
                        "top_logprobs": [],
                    },
                    {
                        "token": " la",
                        "bytes": [32, 108, 97],
                        "logprob": -0.20141791,
                        "top_logprobs": [],
                    },
                    {
                        "token": " programmation",
                        "bytes": [
                            32,
                            112,
                            114,
                            111,
                            103,
                            114,
                            97,
                            109,
                            109,
                            97,
                            116,
                            105,
                            111,
                            110,
                        ],
                        "logprob": -1.9361265e-07,
                        "top_logprobs": [],
                    },
                    {
                        "token": ".",
                        "bytes": [46],
                        "logprob": -1.2233183e-05,
                        "top_logprobs": [],
                    },
                ]
            }

    .. dropdown:: Response metadata

        .. code-block:: python

            ai_msg = llm.invoke(messages)
            ai_msg.response_metadata

        .. code-block:: python

            {
                "token_usage": {
                    "completion_tokens": 5,
                    "prompt_tokens": 28,
                    "total_tokens": 33,
                },
                "model_name": "gpt-4o",
                "system_fingerprint": "fp_319be4768e",
                "finish_reason": "stop",
                "logprobs": None,
            }

    """  # noqa: E501

    stream_usage: bool = False
    """Whether to include usage metadata in streaming output. If True, additional
    message chunks will be generated during the stream including usage metadata.
    """

    max_tokens: Optional[int] = Field(default=None, alias="max_completion_tokens")
    """Maximum number of tokens to generate."""

    @property
    def lc_secrets(self) -> Dict[str, str]:
        return {"openai_api_key": "OPENAI_API_KEY"}

    @classmethod
    def get_lc_namespace(cls) -> List[str]:
        """Get the namespace of the langchain object."""
        return ["langchain", "chat_models", "openai"]

    @property
    def lc_attributes(self) -> Dict[str, Any]:
        attributes: Dict[str, Any] = {}

        if self.openai_organization:
            attributes["openai_organization"] = self.openai_organization

        if self.openai_api_base:
            attributes["openai_api_base"] = self.openai_api_base

        if self.openai_proxy:
            attributes["openai_proxy"] = self.openai_proxy

        return attributes

    @classmethod
    def is_lc_serializable(cls) -> bool:
        """Return whether this model can be serialized by Langchain."""
        return True

    @property
    def _default_params(self) -> Dict[str, Any]:
        """Get the default parameters for calling OpenAI API."""
        params = super()._default_params
        if "max_tokens" in params:
            params["max_completion_tokens"] = params.pop("max_tokens")

        return params

    def _get_request_payload(
        self,
        input_: LanguageModelInput,
        *,
        stop: Optional[List[str]] = None,
        **kwargs: Any,
    ) -> dict:
        payload = super()._get_request_payload(input_, stop=stop, **kwargs)
        # max_tokens was deprecated in favor of max_completion_tokens
        # in September 2024 release
        if "max_tokens" in payload:
            payload["max_completion_tokens"] = payload.pop("max_tokens")
        return payload

    def _should_stream_usage(
        self, stream_usage: Optional[bool] = None, **kwargs: Any
    ) -> bool:
        """Determine whether to include usage metadata in streaming output.

        For backwards compatibility, we check for `stream_options` passed
        explicitly to kwargs or in the model_kwargs and override self.stream_usage.
        """
        stream_usage_sources = [  # order of preference
            stream_usage,
            kwargs.get("stream_options", {}).get("include_usage"),
            self.model_kwargs.get("stream_options", {}).get("include_usage"),
            self.stream_usage,
        ]
        for source in stream_usage_sources:
            if isinstance(source, bool):
                return source
        return self.stream_usage

    def _stream(
        self, *args: Any, stream_usage: Optional[bool] = None, **kwargs: Any
    ) -> Iterator[ChatGenerationChunk]:
        """Set default stream_options."""
        stream_usage = self._should_stream_usage(stream_usage, **kwargs)
        # Note: stream_options is not a valid parameter for Azure OpenAI.
        # To support users proxying Azure through ChatOpenAI, here we only specify
        # stream_options if include_usage is set to True.
        # See https://learn.microsoft.com/en-us/azure/ai-services/openai/whats-new
        # for release notes.
        if stream_usage:
            kwargs["stream_options"] = {"include_usage": stream_usage}

        return super()._stream(*args, **kwargs)

    async def _astream(
        self, *args: Any, stream_usage: Optional[bool] = None, **kwargs: Any
    ) -> AsyncIterator[ChatGenerationChunk]:
        """Set default stream_options."""
        stream_usage = self._should_stream_usage(stream_usage, **kwargs)
        if stream_usage:
            kwargs["stream_options"] = {"include_usage": stream_usage}

        async for chunk in super()._astream(*args, **kwargs):
            yield chunk

    def with_structured_output(
        self,
        schema: Optional[_DictOrPydanticClass] = None,
        *,
        method: Literal["function_calling", "json_mode", "json_schema"] = "json_schema",
        include_raw: bool = False,
        strict: Optional[bool] = None,
        **kwargs: Any,
    ) -> Runnable[LanguageModelInput, _DictOrPydantic]:
        """Model wrapper that returns outputs formatted to match the given schema.

        Args:
            schema:
                The output schema. Can be passed in as:

                - a JSON Schema,
                - a TypedDict class,
                - or a Pydantic class,
                - an OpenAI function/tool schema.

                If ``schema`` is a Pydantic class then the model output will be a
                Pydantic instance of that class, and the model-generated fields will be
                validated by the Pydantic class. Otherwise the model output will be a
                dict and will not be validated. See :meth:`langchain_core.utils.function_calling.convert_to_openai_tool`
                for more on how to properly specify types and descriptions of
                schema fields when specifying a Pydantic or TypedDict class.

            method: The method for steering model generation, one of:

                - "json_schema":
                    Uses OpenAI's Structured Output API:
                    https://platform.openai.com/docs/guides/structured-outputs
                    Supported for "gpt-4o-mini", "gpt-4o-2024-08-06", "o1", and later
                    models.
                - "function_calling":
                    Uses OpenAI's tool-calling (formerly called function calling)
                    API: https://platform.openai.com/docs/guides/function-calling
                - "json_mode":
                    Uses OpenAI's JSON mode. Note that if using JSON mode then you
                    must include instructions for formatting the output into the
                    desired schema into the model call:
                    https://platform.openai.com/docs/guides/structured-outputs/json-mode

                Learn more about the differences between the methods and which models
                support which methods here:

                - https://platform.openai.com/docs/guides/structured-outputs/structured-outputs-vs-json-mode
                - https://platform.openai.com/docs/guides/structured-outputs/function-calling-vs-response-format

            include_raw:
                If False then only the parsed structured output is returned. If
                an error occurs during model output parsing it will be raised. If True
                then both the raw model response (a BaseMessage) and the parsed model
                response will be returned. If an error occurs during output parsing it
                will be caught and returned as well. The final output is always a dict
                with keys "raw", "parsed", and "parsing_error".
            strict:

                - True:
                    Model output is guaranteed to exactly match the schema.
                    The input schema will also be validated according to
                    https://platform.openai.com/docs/guides/structured-outputs/supported-schemas
                - False:
                    Input schema will not be validated and model output will not be
                    validated.
                - None:
                    ``strict`` argument will not be passed to the model.

                If schema is specified via TypedDict or JSON schema, ``strict`` is not
                enabled by default. Pass ``strict=True`` to enable it.

                Note: ``strict`` can only be non-null if ``method`` is
                ``"json_schema"`` or ``"function_calling"``.

            kwargs: Additional keyword args aren't supported.

        Returns:
            A Runnable that takes same inputs as a :class:`langchain_core.language_models.chat.BaseChatModel`.

            | If ``include_raw`` is False and ``schema`` is a Pydantic class, Runnable outputs an instance of ``schema`` (i.e., a Pydantic object). Otherwise, if ``include_raw`` is False then Runnable outputs a dict.

            | If ``include_raw`` is True, then Runnable outputs a dict with keys:

            - "raw": BaseMessage
            - "parsed": None if there was a parsing error, otherwise the type depends on the ``schema`` as described above.
            - "parsing_error": Optional[BaseException]

        .. versionchanged:: 0.1.20

            Added support for TypedDict class ``schema``.

        .. versionchanged:: 0.1.21

            Support for ``strict`` argument added.
            Support for ``method="json_schema"`` added.

        .. versionchanged:: 0.3.0

            ``method`` default changed from "function_calling" to "json_schema".

        .. dropdown:: Example: schema=Pydantic class, method="json_schema", include_raw=False, strict=True

            Note, OpenAI has a number of restrictions on what types of schemas can be
            provided if ``strict`` = True. When using Pydantic, our model cannot
            specify any Field metadata (like min/max constraints) and fields cannot
            have default values.

            See all constraints here: https://platform.openai.com/docs/guides/structured-outputs/supported-schemas

            .. code-block:: python

                from typing import Optional

                from langchain_openai import ChatOpenAI
                from pydantic import BaseModel, Field


                class AnswerWithJustification(BaseModel):
                    '''An answer to the user question along with justification for the answer.'''

                    answer: str
                    justification: Optional[str] = Field(
                        default=..., description="A justification for the answer."
                    )


                llm = ChatOpenAI(model="gpt-4o", temperature=0)
                structured_llm = llm.with_structured_output(AnswerWithJustification)

                structured_llm.invoke(
                    "What weighs more a pound of bricks or a pound of feathers"
                )

                # -> AnswerWithJustification(
                #     answer='They weigh the same',
                #     justification='Both a pound of bricks and a pound of feathers weigh one pound. The weight is the same, but the volume or density of the objects may differ.'
                # )

        .. dropdown:: Example: schema=Pydantic class, method="function_calling", include_raw=False, strict=False

            .. code-block:: python

                from typing import Optional

                from langchain_openai import ChatOpenAI
                from pydantic import BaseModel, Field


                class AnswerWithJustification(BaseModel):
                    '''An answer to the user question along with justification for the answer.'''

                    answer: str
                    justification: Optional[str] = Field(
                        default=..., description="A justification for the answer."
                    )


                llm = ChatOpenAI(model="gpt-4o", temperature=0)
                structured_llm = llm.with_structured_output(
                    AnswerWithJustification, method="function_calling"
                )

                structured_llm.invoke(
                    "What weighs more a pound of bricks or a pound of feathers"
                )

                # -> AnswerWithJustification(
                #     answer='They weigh the same',
                #     justification='Both a pound of bricks and a pound of feathers weigh one pound. The weight is the same, but the volume or density of the objects may differ.'
                # )

        .. dropdown:: Example: schema=Pydantic class, method="json_schema", include_raw=True

            .. code-block:: python

                from langchain_openai import ChatOpenAI
                from pydantic import BaseModel


                class AnswerWithJustification(BaseModel):
                    '''An answer to the user question along with justification for the answer.'''

                    answer: str
                    justification: str


                llm = ChatOpenAI(model="gpt-4o", temperature=0)
                structured_llm = llm.with_structured_output(
                    AnswerWithJustification, include_raw=True
                )

                structured_llm.invoke(
                    "What weighs more a pound of bricks or a pound of feathers"
                )
                # -> {
                #     'raw': AIMessage(content='', additional_kwargs={'tool_calls': [{'id': 'call_Ao02pnFYXD6GN1yzc0uXPsvF', 'function': {'arguments': '{"answer":"They weigh the same.","justification":"Both a pound of bricks and a pound of feathers weigh one pound. The weight is the same, but the volume or density of the objects may differ."}', 'name': 'AnswerWithJustification'}, 'type': 'function'}]}),
                #     'parsed': AnswerWithJustification(answer='They weigh the same.', justification='Both a pound of bricks and a pound of feathers weigh one pound. The weight is the same, but the volume or density of the objects may differ.'),
                #     'parsing_error': None
                # }

        .. dropdown:: Example: schema=TypedDict class, method="json_schema", include_raw=False, strict=False

            .. code-block:: python

                # IMPORTANT: If you are using Python <=3.8, you need to import Annotated
                # from typing_extensions, not from typing.
                from typing_extensions import Annotated, TypedDict

                from langchain_openai import ChatOpenAI


                class AnswerWithJustification(TypedDict):
                    '''An answer to the user question along with justification for the answer.'''

                    answer: str
                    justification: Annotated[
                        Optional[str], None, "A justification for the answer."
                    ]


                llm = ChatOpenAI(model="gpt-4o", temperature=0)
                structured_llm = llm.with_structured_output(AnswerWithJustification)

                structured_llm.invoke(
                    "What weighs more a pound of bricks or a pound of feathers"
                )
                # -> {
                #     'answer': 'They weigh the same',
                #     'justification': 'Both a pound of bricks and a pound of feathers weigh one pound. The weight is the same, but the volume and density of the two substances differ.'
                # }

        .. dropdown:: Example: schema=OpenAI function schema, method="json_schema", include_raw=False

            .. code-block:: python

                from langchain_openai import ChatOpenAI

                oai_schema = {
                    'name': 'AnswerWithJustification',
                    'description': 'An answer to the user question along with justification for the answer.',
                    'parameters': {
                        'type': 'object',
                        'properties': {
                            'answer': {'type': 'string'},
                            'justification': {'description': 'A justification for the answer.', 'type': 'string'}
                        },
                       'required': ['answer']
                   }
               }

                llm = ChatOpenAI(model="gpt-4o", temperature=0)
                structured_llm = llm.with_structured_output(oai_schema)

                structured_llm.invoke(
                    "What weighs more a pound of bricks or a pound of feathers"
                )
                # -> {
                #     'answer': 'They weigh the same',
                #     'justification': 'Both a pound of bricks and a pound of feathers weigh one pound. The weight is the same, but the volume and density of the two substances differ.'
                # }

        .. dropdown:: Example: schema=Pydantic class, method="json_mode", include_raw=True

            .. code-block::

                from langchain_openai import ChatOpenAI
                from pydantic import BaseModel

                class AnswerWithJustification(BaseModel):
                    answer: str
                    justification: str

                llm = ChatOpenAI(model="gpt-4o", temperature=0)
                structured_llm = llm.with_structured_output(
                    AnswerWithJustification,
                    method="json_mode",
                    include_raw=True
                )

                structured_llm.invoke(
                    "Answer the following question. "
                    "Make sure to return a JSON blob with keys 'answer' and 'justification'.\\n\\n"
                    "What's heavier a pound of bricks or a pound of feathers?"
                )
                # -> {
                #     'raw': AIMessage(content='{\\n    "answer": "They are both the same weight.",\\n    "justification": "Both a pound of bricks and a pound of feathers weigh one pound. The difference lies in the volume and density of the materials, not the weight." \\n}'),
                #     'parsed': AnswerWithJustification(answer='They are both the same weight.', justification='Both a pound of bricks and a pound of feathers weigh one pound. The difference lies in the volume and density of the materials, not the weight.'),
                #     'parsing_error': None
                # }

        .. dropdown:: Example: schema=None, method="json_mode", include_raw=True

            .. code-block::

                structured_llm = llm.with_structured_output(method="json_mode", include_raw=True)

                structured_llm.invoke(
                    "Answer the following question. "
                    "Make sure to return a JSON blob with keys 'answer' and 'justification'.\\n\\n"
                    "What's heavier a pound of bricks or a pound of feathers?"
                )
                # -> {
                #     'raw': AIMessage(content='{\\n    "answer": "They are both the same weight.",\\n    "justification": "Both a pound of bricks and a pound of feathers weigh one pound. The difference lies in the volume and density of the materials, not the weight." \\n}'),
                #     'parsed': {
                #         'answer': 'They are both the same weight.',
                #         'justification': 'Both a pound of bricks and a pound of feathers weigh one pound. The difference lies in the volume and density of the materials, not the weight.'
                #     },
                #     'parsing_error': None
                # }
        """  # noqa: E501
        return super().with_structured_output(
            schema, method=method, include_raw=include_raw, strict=strict, **kwargs
        )


def _is_pydantic_class(obj: Any) -> bool:
    return isinstance(obj, type) and is_basemodel_subclass(obj)


def _lc_tool_call_to_openai_tool_call(tool_call: ToolCall) -> dict:
    return {
        "type": "function",
        "id": tool_call["id"],
        "function": {
            "name": tool_call["name"],
            "arguments": json.dumps(tool_call["args"]),
        },
    }


def _lc_invalid_tool_call_to_openai_tool_call(
    invalid_tool_call: InvalidToolCall,
) -> dict:
    return {
        "type": "function",
        "id": invalid_tool_call["id"],
        "function": {
            "name": invalid_tool_call["name"],
            "arguments": invalid_tool_call["args"],
        },
    }


def _url_to_size(image_source: str) -> Optional[Tuple[int, int]]:
    try:
        from PIL import Image  # type: ignore[import]
    except ImportError:
        logger.info(
            "Unable to count image tokens. To count image tokens please install "
            "`pip install -U pillow httpx`."
        )
        return None
    if _is_url(image_source):
        try:
            import httpx
        except ImportError:
            logger.info(
                "Unable to count image tokens. To count image tokens please install "
                "`pip install -U httpx`."
            )
            return None
        response = httpx.get(image_source)
        response.raise_for_status()
        width, height = Image.open(BytesIO(response.content)).size
        return width, height
    elif _is_b64(image_source):
        _, encoded = image_source.split(",", 1)
        data = base64.b64decode(encoded)
        width, height = Image.open(BytesIO(data)).size
        return width, height
    else:
        return None


def _count_image_tokens(width: int, height: int) -> int:
    # Reference: https://platform.openai.com/docs/guides/vision/calculating-costs
    width, height = _resize(width, height)
    h = ceil(height / 512)
    w = ceil(width / 512)
    return (170 * h * w) + 85


def _is_url(s: str) -> bool:
    try:
        result = urlparse(s)
        return all([result.scheme, result.netloc])
    except Exception as e:
        logger.debug(f"Unable to parse URL: {e}")
        return False


def _is_b64(s: str) -> bool:
    return s.startswith("data:image")


def _resize(width: int, height: int) -> Tuple[int, int]:
    # larger side must be <= 2048
    if width > 2048 or height > 2048:
        if width > height:
            height = (height * 2048) // width
            width = 2048
        else:
            width = (width * 2048) // height
            height = 2048
    # smaller side must be <= 768
    if width > 768 and height > 768:
        if width > height:
            width = (width * 768) // height
            height = 768
        else:
            height = (width * 768) // height
            width = 768
    return width, height


def _convert_to_openai_response_format(
    schema: Union[Dict[str, Any], Type], *, strict: Optional[bool] = None
) -> Union[Dict, TypeBaseModel]:
    if isinstance(schema, type) and is_basemodel_subclass(schema):
        return schema

    if (
        isinstance(schema, dict)
        and "json_schema" in schema
        and schema.get("type") == "json_schema"
    ):
        response_format = schema
    elif isinstance(schema, dict) and "name" in schema and "schema" in schema:
        response_format = {"type": "json_schema", "json_schema": schema}
    else:
        if strict is None:
            if isinstance(schema, dict) and isinstance(schema.get("strict"), bool):
                strict = schema["strict"]
            else:
                strict = False
        function = convert_to_openai_function(schema, strict=strict)
        function["schema"] = function.pop("parameters")
        response_format = {"type": "json_schema", "json_schema": function}

    if strict is not None and strict is not response_format["json_schema"].get(
        "strict"
    ):
        msg = (
            f"Output schema already has 'strict' value set to "
            f"{schema['json_schema']['strict']} but 'strict' also passed in to "
            f"with_structured_output as {strict}. Please make sure that "
            f"'strict' is only specified in one place."
        )
        raise ValueError(msg)
    return response_format


@chain
def _oai_structured_outputs_parser(ai_msg: AIMessage) -> PydanticBaseModel:
    if ai_msg.additional_kwargs.get("parsed"):
        return ai_msg.additional_kwargs["parsed"]
    elif ai_msg.additional_kwargs.get("refusal"):
        raise OpenAIRefusalError(ai_msg.additional_kwargs["refusal"])
    else:
        raise ValueError(
            "Structured Output response does not have a 'parsed' field nor a 'refusal' "
            f"field. Received message:\n\n{ai_msg}"
        )


class OpenAIRefusalError(Exception):
    """Error raised when OpenAI Structured Outputs API returns a refusal.

    When using OpenAI's Structured Outputs API with user-generated input, the model
    may occasionally refuse to fulfill the request for safety reasons.

    See here for more on refusals:
    https://platform.openai.com/docs/guides/structured-outputs/refusals

    .. versionadded:: 0.1.21
    """


def _create_usage_metadata(oai_token_usage: dict) -> UsageMetadata:
    input_tokens = oai_token_usage.get("prompt_tokens", 0)
    output_tokens = oai_token_usage.get("completion_tokens", 0)
    total_tokens = oai_token_usage.get("total_tokens", input_tokens + output_tokens)
    input_token_details: dict = {
        "audio": (oai_token_usage.get("prompt_tokens_details") or {}).get(
            "audio_tokens"
        ),
        "cache_read": (oai_token_usage.get("prompt_tokens_details") or {}).get(
            "cached_tokens"
        ),
    }
    output_token_details: dict = {
        "audio": (oai_token_usage.get("completion_tokens_details") or {}).get(
            "audio_tokens"
        ),
        "reasoning": (oai_token_usage.get("completion_tokens_details") or {}).get(
            "reasoning_tokens"
        ),
    }
    return UsageMetadata(
        input_tokens=input_tokens,
        output_tokens=output_tokens,
        total_tokens=total_tokens,
        input_token_details=InputTokenDetails(
            **{k: v for k, v in input_token_details.items() if v is not None}
        ),
        output_token_details=OutputTokenDetails(
            **{k: v for k, v in output_token_details.items() if v is not None}
        ),
    )<|MERGE_RESOLUTION|>--- conflicted
+++ resolved
@@ -1257,7 +1257,7 @@
 
     def with_structured_output(
         self,
-        schema: _DictOrPydanticClass[Any] = None,
+        schema: Optional[_DictOrPydanticClass] = None,
         *,
         method: Literal[
             "function_calling", "json_mode", "json_schema"
@@ -1401,14 +1401,9 @@
 
             llm = self.bind_tools([schema], **bind_kwargs)
             if is_pydantic_schema:
-<<<<<<< HEAD
-                output_parser: OutputParserLike = PydanticToolsParser(
-                    tools=[schema], first_tool_only=True # type: ignore
-=======
                 output_parser: Runnable = PydanticToolsParser(
                     tools=[schema],  # type: ignore[list-item]
                     first_tool_only=True,  # type: ignore[list-item]
->>>>>>> 5ae4ed79
                 )
             else:
                 output_parser = JsonOutputKeyToolsParser(
@@ -1423,11 +1418,7 @@
                 },
             )
             output_parser = (
-<<<<<<< HEAD
-                PydanticOutputParser(pydantic_object=schema) # type: ignore
-=======
                 PydanticOutputParser(pydantic_object=schema)  # type: ignore[arg-type]
->>>>>>> 5ae4ed79
                 if is_pydantic_schema
                 else JsonOutputParser()
             )
