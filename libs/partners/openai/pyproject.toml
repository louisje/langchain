--- conflicted
+++ resolved
@@ -12,11 +12,7 @@
 
 [tool.poetry.dependencies]
 python = ">=3.8.1,<4.0"
-<<<<<<< HEAD
 langchain-core = {path = "../../core", develop = true}
-=======
-langchain-core = "^0.1.33"
->>>>>>> c4eb841c
 openai = "^1.10.0"
 tiktoken = ">=0.5.2,<1"
 
