[tool.poetry]
name = "langchain-openai"
version = "0.0.4"
description = "An integration package connecting OpenAI and LangChain"
authors = []
readme = "README.md"
repository = "https://github.com/langchain-ai/langchain"
license = "MIT"

[tool.poetry.urls]
"Source Code" = "https://github.com/langchain-ai/langchain/tree/master/libs/partners/openai"

[tool.poetry.dependencies]
python = ">=3.8.1,<4.0"
<<<<<<< HEAD
langchain-core = {path = "../../core", develop = true}
=======
langchain-core = ">=0.1.16,<0.2"
>>>>>>> 5df8ab57
openai = "^1.6.1"
numpy = "^1"
tiktoken = "^0.5.2"

[tool.poetry.group.test]
optional = true

[tool.poetry.group.test.dependencies]
pytest = "^7.3.0"
freezegun = "^1.2.2"
pytest-mock  = "^3.10.0"
syrupy = "^4.0.2"
pytest-watcher = "^0.3.4"
pytest-asyncio = "^0.21.1"
langchain-core = {path = "../../core", develop = true}

[tool.poetry.group.codespell]
optional = true

[tool.poetry.group.codespell.dependencies]
codespell = "^2.2.0"

[tool.poetry.group.test_integration]
optional = true

[tool.poetry.group.test_integration.dependencies]

[tool.poetry.group.lint]
optional = true

[tool.poetry.group.lint.dependencies]
ruff = "^0.1.5"

[tool.poetry.group.typing.dependencies]
mypy = "^0.991"
langchain-core = {path = "../../core", develop = true}
types-tqdm = "^4.66.0.5"

[tool.poetry.group.dev]
optional = true

[tool.poetry.group.dev.dependencies]
langchain-core = {path = "../../core", develop = true}

[tool.ruff]
select = [
  "E",  # pycodestyle
  "F",  # pyflakes
  "I",  # isort
]

[tool.mypy]
disallow_untyped_defs = "True"

[[tool.mypy.overrides]]
module = "transformers"
ignore_missing_imports = true

[tool.coverage.run]
omit = [
    "tests/*",
]

[build-system]
requires = ["poetry-core>=1.0.0"]
build-backend = "poetry.core.masonry.api"

[tool.pytest.ini_options]
# --strict-markers will raise errors on unknown marks.
# https://docs.pytest.org/en/7.1.x/how-to/mark.html#raising-errors-on-unknown-marks
#
# https://docs.pytest.org/en/7.1.x/reference/reference.html
# --strict-config       any warnings encountered while parsing the `pytest`
#                       section of the configuration file raise errors.
#
# https://github.com/tophat/syrupy
# --snapshot-warn-unused    Prints a warning on unused snapshots rather than fail the test suite.
addopts = "--snapshot-warn-unused --strict-markers --strict-config --durations=5"
# Registering custom markers.
# https://docs.pytest.org/en/7.1.x/example/markers.html#registering-markers
markers = [
  "requires: mark tests as requiring a specific library",
  "asyncio: mark tests as requiring asyncio",
  "compile: mark placeholder test used to compile integration tests without running them",
  "scheduled: mark tests to run in scheduled testing",
]
asyncio_mode = "auto"<|MERGE_RESOLUTION|>--- conflicted
+++ resolved
@@ -12,11 +12,7 @@
 
 [tool.poetry.dependencies]
 python = ">=3.8.1,<4.0"
-<<<<<<< HEAD
 langchain-core = {path = "../../core", develop = true}
-=======
-langchain-core = ">=0.1.16,<0.2"
->>>>>>> 5df8ab57
 openai = "^1.6.1"
 numpy = "^1"
 tiktoken = "^0.5.2"
