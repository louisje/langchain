--- conflicted
+++ resolved
@@ -10,17 +10,10 @@
 
 [tool.poetry.dependencies]
 python = ">=3.8.1,<4.0"
-<<<<<<< HEAD
 langchain-core = {path = "../core", develop = true}
 langchain = {path = "../langchain", develop = true}
-presidio-anonymizer = {version = "^2.2.33", optional = true}
-presidio-analyzer = {version = "^2.2.33", optional = true}
-=======
-langchain-core = "^0.1.7"
-langchain = "^0.1"
 presidio-anonymizer = {version = "^2.2.352", optional = true}
 presidio-analyzer = {version = "^2.2.352", optional = true}
->>>>>>> 9e7d9f93
 faker = {version = "^19.3.1", optional = true}
 vowpal-wabbit-next = {version = "0.6.0", optional = true}
 sentence-transformers = {version = "^2", optional = true}
