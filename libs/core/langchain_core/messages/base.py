--- conflicted
+++ resolved
@@ -33,16 +33,12 @@
     response_metadata: dict = Field(default_factory=dict)
     """Response metadata. For example: response headers, logprobs, token counts."""
 
-<<<<<<< HEAD
     type: Optional[str] = None
-=======
-    type: str
     """The type of the message. Must be a string that is unique to the message type.
 
     The purpose of this field is to allow for easy identification of the message type
     when deserializing messages.
     """
->>>>>>> 5ae4ed79
 
     name: Optional[str] = None
     """An optional name for the message.
@@ -104,9 +100,6 @@
         return prompt + other
 
     def pretty_repr(self, html: bool = False) -> str:
-<<<<<<< HEAD
-        title = get_msg_title_repr(str(self.type) + " Message", bold=html)
-=======
         """Get a pretty representation of the message.
 
         Args:
@@ -117,7 +110,6 @@
             A pretty representation of the message.
         """
         title = get_msg_title_repr(self.type.title() + " Message", bold=html)
->>>>>>> 5ae4ed79
         # TODO: handle non-string content.
         if self.name is not None:
             title += f"\nName: {self.name}"
