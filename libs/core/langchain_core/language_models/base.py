--- conflicted
+++ resolved
@@ -145,12 +145,8 @@
             return verbose
 
     @property
-<<<<<<< HEAD
-    def InputType(self):
-=======
     @override
     def InputType(self) -> TypeAlias:
->>>>>>> 5ae4ed79
         """Get the input type for this runnable."""
         from langchain_core.prompt_values import (
             ChatPromptValueConcrete,
